name: Automatic Pull Request test

on:
  pull_request:
    branches:
      - "main"
      - "release*"

permissions:
  contents: read

jobs:
  unit-test:
    name: Unit test
    runs-on: ubuntu-latest
    steps:
      - name: Checkout latest commit in the PR
        uses: actions/checkout@v3
      - name: Set up Go
        uses: actions/setup-go@v4
        with:
          go-version-file: go.mod
          check-latest: true
          cache-dependency-path: "**/go.sum"
      - uses: actions/cache@v3
        with:
          path: |
            ~/go/bin
      - name: Set up tools
        run: |
          go install golang.org/x/lint/golint@latest
          go install golang.org/x/tools/cmd/goimports@latest
      - name: Run code checks
        run: |
          make check-format
          make vet
      - name: Build
        run: make build-linux
      - name: Unit test
        run: make test
      - name: Upload code coverage
        uses: codecov/codecov-action@v3
  docker-build:
    name: Build Docker images
    runs-on: ubuntu-latest
    steps:
      - name: Checkout latest commit in the PR
        uses: actions/checkout@v3
      - name: Set up QEMU
        uses: docker/setup-qemu-action@v2
      - name: Set up Docker Buildx
        uses: docker/setup-buildx-action@v2
      - name: Build Network Policy Agent images
        run: make docker-buildx
  deprecated-apigroups:
    name: Detect deprecated apiGroups
    runs-on: ubuntu-latest
    steps:
      - uses: actions/checkout@v3
      - run: |
          version=$(curl -sL https://api.github.com/repos/FairwindsOps/pluto/releases/latest | jq -r ".tag_name")
          number=${version:1}
          wget https://github.com/FairwindsOps/pluto/releases/download/${version}/pluto_${number}_linux_amd64.tar.gz
          sudo tar -C /usr/local -xzf pluto_${number}_linux_amd64.tar.gz
      - run: |
          /usr/local/pluto detect-files -d .
  vuln_check:
    runs-on: ubuntu-latest
    timeout-minutes: 5
    steps:
      - name: Checkout
        uses: actions/checkout@v3
<<<<<<< HEAD
=======
      - uses: actions/setup-go@v4
        with:
          go-version: '1.21.4'
          cache-dependency-path: "**/go.sum"
>>>>>>> 8545aefc
      - name: Install `govulncheck`
        run: go install golang.org/x/vuln/cmd/govulncheck@latest
      - name: Run `govulncheck`
        run: ~/go/bin/govulncheck ./...<|MERGE_RESOLUTION|>--- conflicted
+++ resolved
@@ -70,13 +70,10 @@
     steps:
       - name: Checkout
         uses: actions/checkout@v3
-<<<<<<< HEAD
-=======
       - uses: actions/setup-go@v4
         with:
           go-version: '1.21.4'
           cache-dependency-path: "**/go.sum"
->>>>>>> 8545aefc
       - name: Install `govulncheck`
         run: go install golang.org/x/vuln/cmd/govulncheck@latest
       - name: Run `govulncheck`
