name: E2E Conformance Tests

on:
  workflow_dispatch: {}
  schedule:
    - cron: "0 0 * * *" # Run Everyday at Midnight

permissions:
  id-token: write
  contents: read

jobs:
  build-image:
    if: github.repository == 'aws/aws-network-policy-agent'
    runs-on: ubuntu-latest
    outputs:
      AWS_EKS_NODEAGENT_IMAGE: ${{steps.build-and-push-image.outputs.image_uri}}
    steps:
      - name: Checkout latest commit
        uses: actions/checkout@v3
      - name: Install Dependencies
        uses: ./.github/actions/install-dependencies
      - uses: aws-actions/configure-aws-credentials@v3
        with:
          role-to-assume: ${{ secrets.OSS_ROLE_ARN }}
          aws-region: us-west-2
          role-duration-seconds: 3600 # 1 hour
      - name: Build and Push Network Policy Image
        id: build-and-push-image
        uses: ./.github/actions/build-and-push-image
        with:
          aws-region: us-west-2
  e2e-conformance-tests:
    needs: build-image
    strategy:
      fail-fast: false
      matrix:
        ip-family: [ IPv4, IPv6 ]
        instance-type: ["t3.large", "t4g.large"]
        # kubernetes-versions: ["1.25", "1.26", "1.27"]
    if: github.repository == 'aws/aws-network-policy-agent'
    runs-on: ubuntu-latest
    steps:
      - name: Checkout latest commit
        uses: actions/checkout@v3
      - name: Install Dependencies
        uses: ./.github/actions/install-dependencies
      - uses: aws-actions/configure-aws-credentials@v3
        with:
          role-to-assume: ${{ secrets.OSS_ROLE_ARN }}
          aws-region: us-west-2
          role-duration-seconds: 18000 # 5 hours
      - name: Run e2e conformance test
        env:
          RUN_CONFORMANCE_TESTS: true
          K8S_VERSION: 1.27
          IP_FAMILY: ${{ matrix.ip-family }}
<<<<<<< HEAD
          AWS_EKS_NODEAGENT_IMAGE: ${{ needs.build-image.outputs.AWS_EKS_NODEAGENT_IMAGE }}
=======
          INSTANCE_TYPE: ${{ matrix.instance-type }}
          AWS_EKS_NODEAGENT_IMAGE: ${{ needs.build-image.outputs.AWS_EKS_NODEAGENT_IMAGE }}
          TEST_IMAGE_REGISTRY: ${{ secrets.TEST_IMAGE_REGISTRY }}
>>>>>>> 93964666
        run: |
          ./scripts/run-tests.sh<|MERGE_RESOLUTION|>--- conflicted
+++ resolved
@@ -55,12 +55,8 @@
           RUN_CONFORMANCE_TESTS: true
           K8S_VERSION: 1.27
           IP_FAMILY: ${{ matrix.ip-family }}
-<<<<<<< HEAD
-          AWS_EKS_NODEAGENT_IMAGE: ${{ needs.build-image.outputs.AWS_EKS_NODEAGENT_IMAGE }}
-=======
           INSTANCE_TYPE: ${{ matrix.instance-type }}
           AWS_EKS_NODEAGENT_IMAGE: ${{ needs.build-image.outputs.AWS_EKS_NODEAGENT_IMAGE }}
           TEST_IMAGE_REGISTRY: ${{ secrets.TEST_IMAGE_REGISTRY }}
->>>>>>> 93964666
         run: |
           ./scripts/run-tests.sh