# Build the manager binary
<<<<<<< HEAD
FROM public.ecr.aws/eks-distro-build-tooling/golang:1.21.5-6-gcc-al2 as builder
=======
ARG golang_image

FROM $golang_image as builder

>>>>>>> 14858d43
ARG TARGETOS
ARG TARGETARCH

# Env configuration
ENV GOPROXY=direct

WORKDIR /workspace

COPY go.mod go.sum ./
# cache deps before building and copying source so that we don't need to re-download as much
# and so that source changes don't invalidate our downloaded layer
RUN go mod download

COPY . ./

RUN make build-linux

# Vmlinux
FROM public.ecr.aws/amazonlinux/amazonlinux:2023 as vmlinuxbuilder
WORKDIR /vmlinuxbuilder
RUN yum update -y && \
    yum install -y iproute procps-ng && \
    yum install -y llvm clang make gcc && \
    yum install -y kernel-devel elfutils-libelf-devel zlib-devel libbpf-devel bpftool && \
    yum clean all
COPY . ./
RUN make vmlinuxh

# Build BPF
FROM public.ecr.aws/amazonlinux/amazonlinux:2 as bpfbuilder
WORKDIR /bpfbuilder
RUN yum update -y && \
    yum install -y iproute procps-ng && \
    yum install -y llvm clang make gcc && \
    yum install -y kernel-devel elfutils-libelf-devel zlib-devel libbpf-devel && \
    yum clean all

COPY . ./
COPY --from=vmlinuxbuilder /vmlinuxbuilder/pkg/ebpf/c/vmlinux.h ./pkg/ebpf/c/
RUN make build-bpf

# Container base image
FROM public.ecr.aws/eks-distro-build-tooling/eks-distro-minimal-base-glibc:latest.2

WORKDIR /
COPY --from=builder /workspace/controller .
COPY --from=builder /workspace/aws-eks-na-cli .
COPY --from=builder /workspace/aws-eks-na-cli-v6 .
COPY --from=bpfbuilder /bpfbuilder/pkg/ebpf/c/tc.v4ingress.bpf.o .
COPY --from=bpfbuilder /bpfbuilder/pkg/ebpf/c/tc.v4egress.bpf.o .
COPY --from=bpfbuilder /bpfbuilder/pkg/ebpf/c/tc.v6ingress.bpf.o .
COPY --from=bpfbuilder /bpfbuilder/pkg/ebpf/c/tc.v6egress.bpf.o .
COPY --from=bpfbuilder /bpfbuilder/pkg/ebpf/c/v4events.bpf.o .
COPY --from=bpfbuilder /bpfbuilder/pkg/ebpf/c/v6events.bpf.o .

ENTRYPOINT ["/controller"]<|MERGE_RESOLUTION|>--- conflicted
+++ resolved
@@ -1,12 +1,8 @@
 # Build the manager binary
-<<<<<<< HEAD
-FROM public.ecr.aws/eks-distro-build-tooling/golang:1.21.5-6-gcc-al2 as builder
-=======
 ARG golang_image
 
 FROM $golang_image as builder
 
->>>>>>> 14858d43
 ARG TARGETOS
 ARG TARGETARCH
 
