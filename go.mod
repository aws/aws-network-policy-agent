module github.com/aws/aws-network-policy-agent

<<<<<<< HEAD
go 1.21.12
=======
go 1.22.0

>>>>>>> 6452ad2a
toolchain go1.22.5

require (
	github.com/aws/amazon-vpc-cni-k8s v1.18.1
	github.com/aws/aws-ebpf-sdk-go v1.0.10
	github.com/aws/aws-sdk-go v1.55.3
	github.com/go-logr/logr v1.4.2
	github.com/go-logr/zapr v1.3.0
	github.com/golang/mock v1.6.0
	github.com/google/go-cmp v0.6.0
	github.com/google/uuid v1.6.0
	github.com/onsi/ginkgo/v2 v2.19.0
	github.com/onsi/gomega v1.33.1
	github.com/pkg/errors v0.9.1
	github.com/prometheus/client_golang v1.19.1
	github.com/spf13/cobra v1.8.1
	github.com/spf13/pflag v1.0.5
	github.com/stretchr/testify v1.9.0
	github.com/vishvananda/netlink v1.2.1-beta.2
	go.uber.org/zap v1.27.0
	golang.org/x/sys v0.24.0
	google.golang.org/grpc v1.65.0
	gopkg.in/natefinch/lumberjack.v2 v2.2.1
<<<<<<< HEAD
	k8s.io/api v0.30.3
	k8s.io/apimachinery v0.30.3
	k8s.io/client-go v0.29.1
	sigs.k8s.io/controller-runtime v0.17.2
=======
	k8s.io/api v0.31.0
	k8s.io/apimachinery v0.31.0
	k8s.io/client-go v0.31.0
	sigs.k8s.io/controller-runtime v0.19.0
>>>>>>> 6452ad2a
)

require (
	github.com/beorn7/perks v1.0.1 // indirect
	github.com/cespare/xxhash/v2 v2.3.0 // indirect
	github.com/davecgh/go-spew v1.1.2-0.20180830191138-d8f796af33cc // indirect
	github.com/emicklei/go-restful/v3 v3.11.0 // indirect
	github.com/evanphx/json-patch/v5 v5.9.0 // indirect
	github.com/fsnotify/fsnotify v1.7.0 // indirect
	github.com/fxamacker/cbor/v2 v2.7.0 // indirect
	github.com/go-openapi/jsonpointer v0.19.6 // indirect
	github.com/go-openapi/jsonreference v0.20.2 // indirect
	github.com/go-openapi/swag v0.22.4 // indirect
	github.com/go-task/slim-sprig/v3 v3.0.0 // indirect
	github.com/gogo/protobuf v1.3.2 // indirect
	github.com/golang/groupcache v0.0.0-20210331224755-41bb18bfe9da // indirect
	github.com/golang/protobuf v1.5.4 // indirect
	github.com/google/gnostic-models v0.6.9-0.20230804172637-c7be7c783f49 // indirect
	github.com/google/gofuzz v1.2.0 // indirect
	github.com/google/pprof v0.0.0-20240525223248-4bfdf5a9a2af // indirect
	github.com/imdario/mergo v0.3.13 // indirect
	github.com/inconshreveable/mousetrap v1.1.0 // indirect
	github.com/jmespath/go-jmespath v0.4.0 // indirect
	github.com/josharian/intern v1.0.0 // indirect
	github.com/json-iterator/go v1.1.12 // indirect
	github.com/mailru/easyjson v0.7.7 // indirect
	github.com/modern-go/concurrent v0.0.0-20180306012644-bacd9c7ef1dd // indirect
	github.com/modern-go/reflect2 v1.0.2 // indirect
	github.com/munnerz/goautoneg v0.0.0-20191010083416-a7dc8b61c822 // indirect
	github.com/pmezard/go-difflib v1.0.1-0.20181226105442-5d4384ee4fb2 // indirect
	github.com/prometheus/client_model v0.6.1 // indirect
	github.com/prometheus/common v0.55.0 // indirect
	github.com/prometheus/procfs v0.15.1 // indirect
	github.com/vishvananda/netns v0.0.4 // indirect
	github.com/x448/float16 v0.8.4 // indirect
	go.uber.org/multierr v1.11.0 // indirect
	golang.org/x/exp v0.0.0-20231006140011-7918f672742d // indirect
	golang.org/x/net v0.26.0 // indirect
	golang.org/x/oauth2 v0.21.0 // indirect
	golang.org/x/term v0.21.0 // indirect
	golang.org/x/text v0.16.0 // indirect
	golang.org/x/time v0.3.0 // indirect
	golang.org/x/tools v0.21.1-0.20240508182429-e35e4ccd0d2d // indirect
	gomodules.xyz/jsonpatch/v2 v2.4.0 // indirect
	google.golang.org/genproto/googleapis/rpc v0.0.0-20240701130421-f6361c86f094 // indirect
	google.golang.org/protobuf v1.34.2 // indirect
	gopkg.in/inf.v0 v0.9.1 // indirect
	gopkg.in/yaml.v2 v2.4.0 // indirect
	gopkg.in/yaml.v3 v3.0.1 // indirect
<<<<<<< HEAD
	k8s.io/apiextensions-apiserver v0.29.0 // indirect
	k8s.io/component-base v0.29.0 // indirect
	k8s.io/klog/v2 v2.120.1 // indirect
	k8s.io/kube-openapi v0.0.0-20240228011516-70dd3763d340 // indirect
	k8s.io/utils v0.0.0-20230726121419-3b25d923346b // indirect
=======
	k8s.io/apiextensions-apiserver v0.31.0 // indirect
	k8s.io/klog/v2 v2.130.1 // indirect
	k8s.io/kube-openapi v0.0.0-20240228011516-70dd3763d340 // indirect
	k8s.io/utils v0.0.0-20240711033017-18e509b52bc8 // indirect
>>>>>>> 6452ad2a
	sigs.k8s.io/json v0.0.0-20221116044647-bc3834ca7abd // indirect
	sigs.k8s.io/structured-merge-diff/v4 v4.4.1 // indirect
	sigs.k8s.io/yaml v1.4.0 // indirect
)

replace golang.org/x/net => golang.org/x/net v0.23.0<|MERGE_RESOLUTION|>--- conflicted
+++ resolved
@@ -1,11 +1,7 @@
 module github.com/aws/aws-network-policy-agent
 
-<<<<<<< HEAD
-go 1.21.12
-=======
 go 1.22.0
 
->>>>>>> 6452ad2a
 toolchain go1.22.5
 
 require (
@@ -29,17 +25,10 @@
 	golang.org/x/sys v0.24.0
 	google.golang.org/grpc v1.65.0
 	gopkg.in/natefinch/lumberjack.v2 v2.2.1
-<<<<<<< HEAD
-	k8s.io/api v0.30.3
-	k8s.io/apimachinery v0.30.3
-	k8s.io/client-go v0.29.1
-	sigs.k8s.io/controller-runtime v0.17.2
-=======
 	k8s.io/api v0.31.0
 	k8s.io/apimachinery v0.31.0
 	k8s.io/client-go v0.31.0
 	sigs.k8s.io/controller-runtime v0.19.0
->>>>>>> 6452ad2a
 )
 
 require (
@@ -89,18 +78,10 @@
 	gopkg.in/inf.v0 v0.9.1 // indirect
 	gopkg.in/yaml.v2 v2.4.0 // indirect
 	gopkg.in/yaml.v3 v3.0.1 // indirect
-<<<<<<< HEAD
-	k8s.io/apiextensions-apiserver v0.29.0 // indirect
-	k8s.io/component-base v0.29.0 // indirect
-	k8s.io/klog/v2 v2.120.1 // indirect
-	k8s.io/kube-openapi v0.0.0-20240228011516-70dd3763d340 // indirect
-	k8s.io/utils v0.0.0-20230726121419-3b25d923346b // indirect
-=======
 	k8s.io/apiextensions-apiserver v0.31.0 // indirect
 	k8s.io/klog/v2 v2.130.1 // indirect
 	k8s.io/kube-openapi v0.0.0-20240228011516-70dd3763d340 // indirect
 	k8s.io/utils v0.0.0-20240711033017-18e509b52bc8 // indirect
->>>>>>> 6452ad2a
 	sigs.k8s.io/json v0.0.0-20221116044647-bc3834ca7abd // indirect
 	sigs.k8s.io/structured-merge-diff/v4 v4.4.1 // indirect
 	sigs.k8s.io/yaml v1.4.0 // indirect
