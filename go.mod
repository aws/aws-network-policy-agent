module github.com/aws/aws-network-policy-agent

go 1.21

require (
	github.com/aws/amazon-vpc-cni-k8s v1.15.1
<<<<<<< HEAD
	github.com/aws/aws-ebpf-sdk-go v1.0.4
=======
	github.com/aws/aws-ebpf-sdk-go v1.0.6
>>>>>>> 415dbb73
	github.com/aws/aws-sdk-go v1.47.5
	github.com/go-logr/logr v1.3.0
	github.com/go-logr/zapr v1.2.4
	github.com/golang/mock v1.6.0
	github.com/google/go-cmp v0.6.0
	github.com/google/uuid v1.4.0
	github.com/pkg/errors v0.9.1
<<<<<<< HEAD
	github.com/prometheus/client_golang v1.16.0
	github.com/spf13/cobra v1.7.0
=======
	github.com/prometheus/client_golang v1.17.0
	github.com/spf13/cobra v1.8.0
>>>>>>> 415dbb73
	github.com/spf13/pflag v1.0.5
	github.com/stretchr/testify v1.8.4
	github.com/vishvananda/netlink v1.2.1-beta.2
	go.uber.org/zap v1.26.0
<<<<<<< HEAD
	golang.org/x/sys v0.14.0
	gopkg.in/natefinch/lumberjack.v2 v2.2.1
	k8s.io/api v0.28.3
	k8s.io/apimachinery v0.28.3
	k8s.io/client-go v0.28.3
=======
	golang.org/x/sys v0.15.0
	gopkg.in/natefinch/lumberjack.v2 v2.2.1
	k8s.io/api v0.28.4
	k8s.io/apimachinery v0.28.4
	k8s.io/client-go v0.28.4
>>>>>>> 415dbb73
	sigs.k8s.io/controller-runtime v0.16.3
)

require (
	github.com/beorn7/perks v1.0.1 // indirect
	github.com/cespare/xxhash/v2 v2.2.0 // indirect
	github.com/davecgh/go-spew v1.1.1 // indirect
	github.com/emicklei/go-restful/v3 v3.11.0 // indirect
	github.com/evanphx/json-patch/v5 v5.6.0 // indirect
	github.com/fsnotify/fsnotify v1.6.0 // indirect
	github.com/go-openapi/jsonpointer v0.19.6 // indirect
	github.com/go-openapi/jsonreference v0.20.2 // indirect
	github.com/go-openapi/swag v0.22.3 // indirect
	github.com/gogo/protobuf v1.3.2 // indirect
	github.com/golang/groupcache v0.0.0-20210331224755-41bb18bfe9da // indirect
	github.com/golang/protobuf v1.5.3 // indirect
	github.com/google/gnostic-models v0.6.9-0.20230804172637-c7be7c783f49 // indirect
	github.com/google/gofuzz v1.2.0 // indirect
	github.com/imdario/mergo v0.3.13 // indirect
	github.com/inconshreveable/mousetrap v1.1.0 // indirect
	github.com/jmespath/go-jmespath v0.4.0 // indirect
	github.com/josharian/intern v1.0.0 // indirect
	github.com/json-iterator/go v1.1.12 // indirect
	github.com/mailru/easyjson v0.7.7 // indirect
	github.com/matttproud/golang_protobuf_extensions v1.0.4 // indirect
	github.com/modern-go/concurrent v0.0.0-20180306012644-bacd9c7ef1dd // indirect
	github.com/modern-go/reflect2 v1.0.2 // indirect
	github.com/munnerz/goautoneg v0.0.0-20191010083416-a7dc8b61c822 // indirect
	github.com/pmezard/go-difflib v1.0.0 // indirect
<<<<<<< HEAD
	github.com/prometheus/client_model v0.4.0 // indirect
	github.com/prometheus/common v0.44.0 // indirect
	github.com/prometheus/procfs v0.10.1 // indirect
	github.com/vishvananda/netns v0.0.4 // indirect
	go.uber.org/multierr v1.11.0 // indirect
	golang.org/x/exp v0.0.0-20230315142452-642cacee5cc0 // indirect
	golang.org/x/net v0.17.0 // indirect
	golang.org/x/oauth2 v0.8.0 // indirect
	golang.org/x/term v0.13.0 // indirect
	golang.org/x/text v0.13.0 // indirect
	golang.org/x/time v0.3.0 // indirect
=======
	github.com/prometheus/client_model v0.4.1-0.20230718164431-9a2bf3000d16 // indirect
	github.com/prometheus/common v0.44.0 // indirect
	github.com/prometheus/procfs v0.11.1 // indirect
	github.com/vishvananda/netns v0.0.4 // indirect
	go.uber.org/multierr v1.11.0 // indirect
	golang.org/x/exp v0.0.0-20230315142452-642cacee5cc0 // indirect
	golang.org/x/net v0.19.0 // indirect
	golang.org/x/oauth2 v0.8.0 // indirect
	golang.org/x/term v0.15.0 // indirect
	golang.org/x/text v0.14.0 // indirect
	golang.org/x/time v0.3.0 // indirect
	golang.org/x/tools v0.16.0 // indirect
>>>>>>> 415dbb73
	gomodules.xyz/jsonpatch/v2 v2.4.0 // indirect
	google.golang.org/appengine v1.6.7 // indirect
	google.golang.org/protobuf v1.31.0 // indirect
	gopkg.in/inf.v0 v0.9.1 // indirect
	gopkg.in/yaml.v2 v2.4.0 // indirect
	gopkg.in/yaml.v3 v3.0.1 // indirect
	k8s.io/apiextensions-apiserver v0.28.3 // indirect
	k8s.io/component-base v0.28.3 // indirect
	k8s.io/klog/v2 v2.100.1 // indirect
	k8s.io/kube-openapi v0.0.0-20230717233707-2695361300d9 // indirect
	k8s.io/utils v0.0.0-20230406110748-d93618cff8a2 // indirect
	sigs.k8s.io/json v0.0.0-20221116044647-bc3834ca7abd // indirect
	sigs.k8s.io/structured-merge-diff/v4 v4.2.3 // indirect
	sigs.k8s.io/yaml v1.3.0 // indirect
)<|MERGE_RESOLUTION|>--- conflicted
+++ resolved
@@ -4,11 +4,7 @@
 
 require (
 	github.com/aws/amazon-vpc-cni-k8s v1.15.1
-<<<<<<< HEAD
-	github.com/aws/aws-ebpf-sdk-go v1.0.4
-=======
 	github.com/aws/aws-ebpf-sdk-go v1.0.6
->>>>>>> 415dbb73
 	github.com/aws/aws-sdk-go v1.47.5
 	github.com/go-logr/logr v1.3.0
 	github.com/go-logr/zapr v1.2.4
@@ -16,30 +12,17 @@
 	github.com/google/go-cmp v0.6.0
 	github.com/google/uuid v1.4.0
 	github.com/pkg/errors v0.9.1
-<<<<<<< HEAD
-	github.com/prometheus/client_golang v1.16.0
-	github.com/spf13/cobra v1.7.0
-=======
 	github.com/prometheus/client_golang v1.17.0
 	github.com/spf13/cobra v1.8.0
->>>>>>> 415dbb73
 	github.com/spf13/pflag v1.0.5
 	github.com/stretchr/testify v1.8.4
 	github.com/vishvananda/netlink v1.2.1-beta.2
 	go.uber.org/zap v1.26.0
-<<<<<<< HEAD
-	golang.org/x/sys v0.14.0
-	gopkg.in/natefinch/lumberjack.v2 v2.2.1
-	k8s.io/api v0.28.3
-	k8s.io/apimachinery v0.28.3
-	k8s.io/client-go v0.28.3
-=======
 	golang.org/x/sys v0.15.0
 	gopkg.in/natefinch/lumberjack.v2 v2.2.1
 	k8s.io/api v0.28.4
 	k8s.io/apimachinery v0.28.4
 	k8s.io/client-go v0.28.4
->>>>>>> 415dbb73
 	sigs.k8s.io/controller-runtime v0.16.3
 )
 
@@ -69,19 +52,6 @@
 	github.com/modern-go/reflect2 v1.0.2 // indirect
 	github.com/munnerz/goautoneg v0.0.0-20191010083416-a7dc8b61c822 // indirect
 	github.com/pmezard/go-difflib v1.0.0 // indirect
-<<<<<<< HEAD
-	github.com/prometheus/client_model v0.4.0 // indirect
-	github.com/prometheus/common v0.44.0 // indirect
-	github.com/prometheus/procfs v0.10.1 // indirect
-	github.com/vishvananda/netns v0.0.4 // indirect
-	go.uber.org/multierr v1.11.0 // indirect
-	golang.org/x/exp v0.0.0-20230315142452-642cacee5cc0 // indirect
-	golang.org/x/net v0.17.0 // indirect
-	golang.org/x/oauth2 v0.8.0 // indirect
-	golang.org/x/term v0.13.0 // indirect
-	golang.org/x/text v0.13.0 // indirect
-	golang.org/x/time v0.3.0 // indirect
-=======
 	github.com/prometheus/client_model v0.4.1-0.20230718164431-9a2bf3000d16 // indirect
 	github.com/prometheus/common v0.44.0 // indirect
 	github.com/prometheus/procfs v0.11.1 // indirect
@@ -94,7 +64,6 @@
 	golang.org/x/text v0.14.0 // indirect
 	golang.org/x/time v0.3.0 // indirect
 	golang.org/x/tools v0.16.0 // indirect
->>>>>>> 415dbb73
 	gomodules.xyz/jsonpatch/v2 v2.4.0 // indirect
 	google.golang.org/appengine v1.6.7 // indirect
 	google.golang.org/protobuf v1.31.0 // indirect
