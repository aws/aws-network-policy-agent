module github.com/aws/aws-network-policy-agent

<<<<<<< HEAD
go 1.21.12
=======
go 1.22.0

>>>>>>> 6452ad2a
toolchain go1.22.5

require (
	github.com/aws/amazon-vpc-cni-k8s v1.18.1
	github.com/aws/aws-ebpf-sdk-go v1.0.10
	github.com/aws/aws-sdk-go v1.55.3
	github.com/go-logr/logr v1.4.2
	github.com/go-logr/zapr v1.3.0
	github.com/golang/mock v1.6.0
	github.com/google/go-cmp v0.6.0
	github.com/google/uuid v1.6.0
	github.com/onsi/ginkgo/v2 v2.19.0
	github.com/onsi/gomega v1.33.1
	github.com/pkg/errors v0.9.1
	github.com/prometheus/client_golang v1.19.1
	github.com/spf13/cobra v1.8.1
	github.com/spf13/pflag v1.0.5
	github.com/stretchr/testify v1.9.0
	github.com/vishvananda/netlink v1.2.1-beta.2
	go.uber.org/zap v1.27.0
	golang.org/x/sys v0.24.0
	google.golang.org/grpc v1.65.0
	gopkg.in/natefinch/lumberjack.v2 v2.2.1
	k8s.io/api v0.31.0
	k8s.io/apimachinery v0.31.0
	k8s.io/client-go v0.31.0
	sigs.k8s.io/controller-runtime v0.19.0
)

require (
	github.com/beorn7/perks v1.0.1 // indirect
	github.com/cespare/xxhash/v2 v2.3.0 // indirect
	github.com/davecgh/go-spew v1.1.2-0.20180830191138-d8f796af33cc // indirect
	github.com/emicklei/go-restful/v3 v3.11.0 // indirect
	github.com/evanphx/json-patch/v5 v5.9.0 // indirect
	github.com/fsnotify/fsnotify v1.7.0 // indirect
	github.com/fxamacker/cbor/v2 v2.7.0 // indirect
	github.com/go-openapi/jsonpointer v0.19.6 // indirect
	github.com/go-openapi/jsonreference v0.20.2 // indirect
	github.com/go-openapi/swag v0.22.4 // indirect
	github.com/go-task/slim-sprig/v3 v3.0.0 // indirect
	github.com/gogo/protobuf v1.3.2 // indirect
	github.com/golang/groupcache v0.0.0-20210331224755-41bb18bfe9da // indirect
	github.com/golang/protobuf v1.5.4 // indirect
	github.com/google/gnostic-models v0.6.9-0.20230804172637-c7be7c783f49 // indirect
	github.com/google/gofuzz v1.2.0 // indirect
	github.com/google/pprof v0.0.0-20240525223248-4bfdf5a9a2af // indirect
	github.com/imdario/mergo v0.3.13 // indirect
	github.com/inconshreveable/mousetrap v1.1.0 // indirect
	github.com/jmespath/go-jmespath v0.4.0 // indirect
	github.com/josharian/intern v1.0.0 // indirect
	github.com/json-iterator/go v1.1.12 // indirect
	github.com/mailru/easyjson v0.7.7 // indirect
	github.com/modern-go/concurrent v0.0.0-20180306012644-bacd9c7ef1dd // indirect
	github.com/modern-go/reflect2 v1.0.2 // indirect
	github.com/munnerz/goautoneg v0.0.0-20191010083416-a7dc8b61c822 // indirect
	github.com/pmezard/go-difflib v1.0.1-0.20181226105442-5d4384ee4fb2 // indirect
	github.com/prometheus/client_model v0.6.1 // indirect
	github.com/prometheus/common v0.55.0 // indirect
	github.com/prometheus/procfs v0.15.1 // indirect
	github.com/vishvananda/netns v0.0.4 // indirect
	github.com/x448/float16 v0.8.4 // indirect
	go.uber.org/multierr v1.11.0 // indirect
	golang.org/x/exp v0.0.0-20231006140011-7918f672742d // indirect
	golang.org/x/net v0.26.0 // indirect
	golang.org/x/oauth2 v0.21.0 // indirect
	golang.org/x/term v0.21.0 // indirect
	golang.org/x/text v0.16.0 // indirect
	golang.org/x/time v0.3.0 // indirect
	golang.org/x/tools v0.21.1-0.20240508182429-e35e4ccd0d2d // indirect
	gomodules.xyz/jsonpatch/v2 v2.4.0 // indirect
	google.golang.org/genproto/googleapis/rpc v0.0.0-20240701130421-f6361c86f094 // indirect
	google.golang.org/protobuf v1.34.2 // indirect
	gopkg.in/inf.v0 v0.9.1 // indirect
	gopkg.in/yaml.v2 v2.4.0 // indirect
	gopkg.in/yaml.v3 v3.0.1 // indirect
	k8s.io/apiextensions-apiserver v0.31.0 // indirect
	k8s.io/klog/v2 v2.130.1 // indirect
	k8s.io/kube-openapi v0.0.0-20240228011516-70dd3763d340 // indirect
	k8s.io/utils v0.0.0-20240711033017-18e509b52bc8 // indirect
	sigs.k8s.io/json v0.0.0-20221116044647-bc3834ca7abd // indirect
	sigs.k8s.io/structured-merge-diff/v4 v4.4.1 // indirect
	sigs.k8s.io/yaml v1.4.0 // indirect
)

replace golang.org/x/net => golang.org/x/net v0.23.0<|MERGE_RESOLUTION|>--- conflicted
+++ resolved
@@ -1,11 +1,7 @@
 module github.com/aws/aws-network-policy-agent
 
-<<<<<<< HEAD
-go 1.21.12
-=======
 go 1.22.0
 
->>>>>>> 6452ad2a
 toolchain go1.22.5
 
 require (
