--- conflicted
+++ resolved
@@ -21,11 +21,7 @@
 	github.com/stretchr/testify v1.10.0
 	github.com/vishvananda/netlink v1.3.0
 	go.uber.org/zap v1.27.0
-<<<<<<< HEAD
-	golang.org/x/sys v0.31.0
-=======
 	golang.org/x/sys v0.33.0
->>>>>>> 3031933b
 	google.golang.org/grpc v1.69.2
 	google.golang.org/protobuf v1.36.5
 	gopkg.in/natefinch/lumberjack.v2 v2.2.1
@@ -71,21 +67,12 @@
 	go.uber.org/automaxprocs v1.6.0 // indirect
 	go.uber.org/multierr v1.11.0 // indirect
 	golang.org/x/exp v0.0.0-20240719175910-8a7402abbf56 // indirect
-<<<<<<< HEAD
-	golang.org/x/net v0.37.0 // indirect
-	golang.org/x/oauth2 v0.27.0 // indirect
-	golang.org/x/term v0.30.0 // indirect
-	golang.org/x/text v0.23.0 // indirect
-	golang.org/x/time v0.7.0 // indirect
-	golang.org/x/tools v0.28.0 // indirect
-=======
 	golang.org/x/net v0.40.0 // indirect
 	golang.org/x/oauth2 v0.27.0 // indirect
 	golang.org/x/term v0.32.0 // indirect
 	golang.org/x/text v0.25.0 // indirect
 	golang.org/x/time v0.5.0 // indirect
 	golang.org/x/tools v0.31.0 // indirect
->>>>>>> 3031933b
 	gomodules.xyz/jsonpatch/v2 v2.4.0 // indirect
 	google.golang.org/genproto/googleapis/rpc v0.0.0-20241015192408-796eee8c2d53 // indirect
 	gopkg.in/evanphx/json-patch.v4 v4.12.0 // indirect
@@ -98,12 +85,6 @@
 	sigs.k8s.io/json v0.0.0-20241010143419-9aa6b5e7a4b3 // indirect
 	sigs.k8s.io/structured-merge-diff/v4 v4.4.2 // indirect
 	sigs.k8s.io/yaml v1.4.0 // indirect
-<<<<<<< HEAD
 )
 
-replace golang.org/x/net => golang.org/x/net v0.23.0
-
-replace github.com/aws/amazon-vpc-cni-k8s => ./amazon-vpc-cni-k8s
-=======
-)
->>>>>>> 3031933b
+replace github.com/aws/amazon-vpc-cni-k8s => ./amazon-vpc-cni-k8s