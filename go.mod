module github.com/aws/aws-network-policy-agent

<<<<<<< HEAD
go 1.21.12
=======
go 1.22.0

>>>>>>> 6452ad2a
toolchain go1.22.5

require (
	github.com/aws/amazon-vpc-cni-k8s v1.18.3
	github.com/aws/aws-ebpf-sdk-go v1.0.10
	github.com/aws/aws-sdk-go v1.55.3
	github.com/go-logr/logr v1.4.2
	github.com/go-logr/zapr v1.3.0
	github.com/golang/mock v1.6.0
	github.com/google/go-cmp v0.6.0
	github.com/google/uuid v1.6.0
	github.com/onsi/ginkgo/v2 v2.19.0
	github.com/onsi/gomega v1.33.1
	github.com/pkg/errors v0.9.1
	github.com/prometheus/client_golang v1.19.1
<<<<<<< HEAD
	github.com/spf13/cobra v1.8.0
=======
	github.com/spf13/cobra v1.8.1
>>>>>>> 6452ad2a
	github.com/spf13/pflag v1.0.5
	github.com/stretchr/testify v1.9.0
	github.com/vishvananda/netlink v1.2.1-beta.2
	go.uber.org/zap v1.27.0
	golang.org/x/sys v0.24.0
	google.golang.org/grpc v1.65.0
	gopkg.in/natefinch/lumberjack.v2 v2.2.1
<<<<<<< HEAD
	k8s.io/api v0.30.2
	k8s.io/apimachinery v0.30.2
	k8s.io/client-go v0.30.2
	sigs.k8s.io/controller-runtime v0.18.4
=======
	k8s.io/api v0.31.0
	k8s.io/apimachinery v0.31.0
	k8s.io/client-go v0.31.0
	sigs.k8s.io/controller-runtime v0.19.0
>>>>>>> 6452ad2a
)

require (
	github.com/beorn7/perks v1.0.1 // indirect
	github.com/cespare/xxhash/v2 v2.3.0 // indirect
	github.com/davecgh/go-spew v1.1.2-0.20180830191138-d8f796af33cc // indirect
	github.com/emicklei/go-restful/v3 v3.11.0 // indirect
	github.com/evanphx/json-patch/v5 v5.9.0 // indirect
	github.com/fsnotify/fsnotify v1.7.0 // indirect
	github.com/fxamacker/cbor/v2 v2.7.0 // indirect
	github.com/go-openapi/jsonpointer v0.19.6 // indirect
	github.com/go-openapi/jsonreference v0.20.2 // indirect
	github.com/go-openapi/swag v0.22.4 // indirect
	github.com/go-task/slim-sprig/v3 v3.0.0 // indirect
	github.com/gogo/protobuf v1.3.2 // indirect
	github.com/golang/groupcache v0.0.0-20210331224755-41bb18bfe9da // indirect
	github.com/golang/protobuf v1.5.4 // indirect
	github.com/google/gnostic-models v0.6.9-0.20230804172637-c7be7c783f49 // indirect
	github.com/google/gofuzz v1.2.0 // indirect
	github.com/google/pprof v0.0.0-20240525223248-4bfdf5a9a2af // indirect
	github.com/imdario/mergo v0.3.13 // indirect
	github.com/inconshreveable/mousetrap v1.1.0 // indirect
	github.com/jmespath/go-jmespath v0.4.0 // indirect
	github.com/josharian/intern v1.0.0 // indirect
	github.com/json-iterator/go v1.1.12 // indirect
	github.com/mailru/easyjson v0.7.7 // indirect
	github.com/modern-go/concurrent v0.0.0-20180306012644-bacd9c7ef1dd // indirect
	github.com/modern-go/reflect2 v1.0.2 // indirect
	github.com/munnerz/goautoneg v0.0.0-20191010083416-a7dc8b61c822 // indirect
<<<<<<< HEAD
	github.com/pmezard/go-difflib v1.0.0 // indirect
	github.com/prometheus/client_model v0.6.0 // indirect
	github.com/prometheus/common v0.53.0 // indirect
	github.com/prometheus/procfs v0.12.0 // indirect
=======
	github.com/pmezard/go-difflib v1.0.1-0.20181226105442-5d4384ee4fb2 // indirect
	github.com/prometheus/client_model v0.6.1 // indirect
	github.com/prometheus/common v0.55.0 // indirect
	github.com/prometheus/procfs v0.15.1 // indirect
>>>>>>> 6452ad2a
	github.com/vishvananda/netns v0.0.4 // indirect
	github.com/x448/float16 v0.8.4 // indirect
	go.uber.org/multierr v1.11.0 // indirect
	golang.org/x/exp v0.0.0-20231006140011-7918f672742d // indirect
<<<<<<< HEAD
	golang.org/x/net v0.25.0 // indirect
	golang.org/x/oauth2 v0.18.0 // indirect
	golang.org/x/term v0.19.0 // indirect
	golang.org/x/text v0.15.0 // indirect
	golang.org/x/time v0.5.0 // indirect
	golang.org/x/tools v0.21.0 // indirect
=======
	golang.org/x/net v0.26.0 // indirect
	golang.org/x/oauth2 v0.21.0 // indirect
	golang.org/x/term v0.21.0 // indirect
	golang.org/x/text v0.16.0 // indirect
	golang.org/x/time v0.3.0 // indirect
	golang.org/x/tools v0.21.1-0.20240508182429-e35e4ccd0d2d // indirect
>>>>>>> 6452ad2a
	gomodules.xyz/jsonpatch/v2 v2.4.0 // indirect
	google.golang.org/genproto/googleapis/rpc v0.0.0-20240701130421-f6361c86f094 // indirect
	google.golang.org/protobuf v1.34.2 // indirect
	gopkg.in/inf.v0 v0.9.1 // indirect
	gopkg.in/yaml.v2 v2.4.0 // indirect
	gopkg.in/yaml.v3 v3.0.1 // indirect
<<<<<<< HEAD
	k8s.io/apiextensions-apiserver v0.30.1 // indirect
	k8s.io/klog/v2 v2.120.1 // indirect
	k8s.io/kube-openapi v0.0.0-20240228011516-70dd3763d340 // indirect
	k8s.io/utils v0.0.0-20230726121419-3b25d923346b // indirect
=======
	k8s.io/apiextensions-apiserver v0.31.0 // indirect
	k8s.io/klog/v2 v2.130.1 // indirect
	k8s.io/kube-openapi v0.0.0-20240228011516-70dd3763d340 // indirect
	k8s.io/utils v0.0.0-20240711033017-18e509b52bc8 // indirect
>>>>>>> 6452ad2a
	sigs.k8s.io/json v0.0.0-20221116044647-bc3834ca7abd // indirect
	sigs.k8s.io/structured-merge-diff/v4 v4.4.1 // indirect
	sigs.k8s.io/yaml v1.4.0 // indirect
)

replace golang.org/x/net => golang.org/x/net v0.23.0<|MERGE_RESOLUTION|>--- conflicted
+++ resolved
@@ -1,11 +1,7 @@
 module github.com/aws/aws-network-policy-agent
 
-<<<<<<< HEAD
-go 1.21.12
-=======
 go 1.22.0
 
->>>>>>> 6452ad2a
 toolchain go1.22.5
 
 require (
@@ -21,11 +17,7 @@
 	github.com/onsi/gomega v1.33.1
 	github.com/pkg/errors v0.9.1
 	github.com/prometheus/client_golang v1.19.1
-<<<<<<< HEAD
-	github.com/spf13/cobra v1.8.0
-=======
 	github.com/spf13/cobra v1.8.1
->>>>>>> 6452ad2a
 	github.com/spf13/pflag v1.0.5
 	github.com/stretchr/testify v1.9.0
 	github.com/vishvananda/netlink v1.2.1-beta.2
@@ -33,17 +25,10 @@
 	golang.org/x/sys v0.24.0
 	google.golang.org/grpc v1.65.0
 	gopkg.in/natefinch/lumberjack.v2 v2.2.1
-<<<<<<< HEAD
-	k8s.io/api v0.30.2
-	k8s.io/apimachinery v0.30.2
-	k8s.io/client-go v0.30.2
-	sigs.k8s.io/controller-runtime v0.18.4
-=======
 	k8s.io/api v0.31.0
 	k8s.io/apimachinery v0.31.0
 	k8s.io/client-go v0.31.0
 	sigs.k8s.io/controller-runtime v0.19.0
->>>>>>> 6452ad2a
 )
 
 require (
@@ -73,53 +58,30 @@
 	github.com/modern-go/concurrent v0.0.0-20180306012644-bacd9c7ef1dd // indirect
 	github.com/modern-go/reflect2 v1.0.2 // indirect
 	github.com/munnerz/goautoneg v0.0.0-20191010083416-a7dc8b61c822 // indirect
-<<<<<<< HEAD
-	github.com/pmezard/go-difflib v1.0.0 // indirect
-	github.com/prometheus/client_model v0.6.0 // indirect
-	github.com/prometheus/common v0.53.0 // indirect
-	github.com/prometheus/procfs v0.12.0 // indirect
-=======
 	github.com/pmezard/go-difflib v1.0.1-0.20181226105442-5d4384ee4fb2 // indirect
 	github.com/prometheus/client_model v0.6.1 // indirect
 	github.com/prometheus/common v0.55.0 // indirect
 	github.com/prometheus/procfs v0.15.1 // indirect
->>>>>>> 6452ad2a
 	github.com/vishvananda/netns v0.0.4 // indirect
 	github.com/x448/float16 v0.8.4 // indirect
 	go.uber.org/multierr v1.11.0 // indirect
 	golang.org/x/exp v0.0.0-20231006140011-7918f672742d // indirect
-<<<<<<< HEAD
-	golang.org/x/net v0.25.0 // indirect
-	golang.org/x/oauth2 v0.18.0 // indirect
-	golang.org/x/term v0.19.0 // indirect
-	golang.org/x/text v0.15.0 // indirect
-	golang.org/x/time v0.5.0 // indirect
-	golang.org/x/tools v0.21.0 // indirect
-=======
 	golang.org/x/net v0.26.0 // indirect
 	golang.org/x/oauth2 v0.21.0 // indirect
 	golang.org/x/term v0.21.0 // indirect
 	golang.org/x/text v0.16.0 // indirect
 	golang.org/x/time v0.3.0 // indirect
 	golang.org/x/tools v0.21.1-0.20240508182429-e35e4ccd0d2d // indirect
->>>>>>> 6452ad2a
 	gomodules.xyz/jsonpatch/v2 v2.4.0 // indirect
 	google.golang.org/genproto/googleapis/rpc v0.0.0-20240701130421-f6361c86f094 // indirect
 	google.golang.org/protobuf v1.34.2 // indirect
 	gopkg.in/inf.v0 v0.9.1 // indirect
 	gopkg.in/yaml.v2 v2.4.0 // indirect
 	gopkg.in/yaml.v3 v3.0.1 // indirect
-<<<<<<< HEAD
-	k8s.io/apiextensions-apiserver v0.30.1 // indirect
-	k8s.io/klog/v2 v2.120.1 // indirect
-	k8s.io/kube-openapi v0.0.0-20240228011516-70dd3763d340 // indirect
-	k8s.io/utils v0.0.0-20230726121419-3b25d923346b // indirect
-=======
 	k8s.io/apiextensions-apiserver v0.31.0 // indirect
 	k8s.io/klog/v2 v2.130.1 // indirect
 	k8s.io/kube-openapi v0.0.0-20240228011516-70dd3763d340 // indirect
 	k8s.io/utils v0.0.0-20240711033017-18e509b52bc8 // indirect
->>>>>>> 6452ad2a
 	sigs.k8s.io/json v0.0.0-20221116044647-bc3834ca7abd // indirect
 	sigs.k8s.io/structured-merge-diff/v4 v4.4.1 // indirect
 	sigs.k8s.io/yaml v1.4.0 // indirect
