--- conflicted
+++ resolved
@@ -215,10 +215,7 @@
 		--cache-from=type=gha \
 		--cache-to=type=gha,mode=max \
 		-t $(IMAGE):$(VERSION) \
-<<<<<<< HEAD
-=======
 		--build-arg golang_image="$(GOLANG_IMAGE)" \
->>>>>>> 14858d43
 		--push \
 		.
 
@@ -320,12 +317,6 @@
 	$(MAKE) update-node-agent-image AWS_EKS_NODEAGENT=$(AWS_EKS_NODEAGENT)
 	$(MAKE) run-cyclonus-test CLUSTER_NAME=$(CLUSTER_NAME) SKIP_ADDON_INSTALLATION=true
 
-<<<<<<< HEAD
-clean: # Clean temporary files and build artifacts from the project
-	@rm -f -- aws-eks-na-cli
-	@rm -f -- aws-eks-na-cli-v6
-	@rm -f -- coverage.txt
-=======
 ./PHONY: deploy-network-policy-controller-on-dataplane
 deploy-network-policy-controller-on-dataplane: ## This uses the script from amazon-network-policy-controller-k8s repository to install the controller on dataplane nodes
 	@if [ ! -d ./amazon-network-policy-controller-k8s ]; then \
@@ -341,5 +332,4 @@
 build-test-binaries: # Builds the test suite binaries
 	mkdir -p ${MAKEFILE_PATH}test/build
 	find ${MAKEFILE_PATH}test -name '*suite_test.go' -type f  | xargs dirname  | xargs ginkgo build
-	find ${MAKEFILE_PATH}test -name "*.test" -print0 | xargs -0 -I {} mv {} ${MAKEFILE_PATH}test/build
->>>>>>> 14858d43
+	find ${MAKEFILE_PATH}test -name "*.test" -print0 | xargs -0 -I {} mv {} ${MAKEFILE_PATH}test/build