--- conflicted
+++ resolved
@@ -202,14 +202,8 @@
 .PHONY: multi-arch-build-and-push
 multi-arch-build-and-push: setup-ebpf-sdk-override ## Build and push docker image for the manager for cross-platform support
 
-<<<<<<< HEAD
-	sed -e '1 s/\(^FROM\)/FROM --platform=\$$\{BUILDPLATFORM\}/; t' -e ' 1,// s//FROM --platform=\$$\{BUILDPLATFORM\}/' Dockerfile > Dockerfile.cross
-	docker buildx build $(DOCKER_BUILD_FLAGS_NP_AGENT) \
-		-f Dockerfile.cross \
-=======
 	docker buildx build $(DOCKER_BUILD_FLAGS_NP_AGENT) \
 		-f Dockerfile \
->>>>>>> 93964666
 		--platform "$(PLATFORMS)"\
 		--cache-from=type=gha \
 		--cache-to=type=gha,mode=max \
