--- conflicted
+++ resolved
@@ -14,19 +14,13 @@
 	defaultLogFile                     = "/var/log/aws-routed-eni/network-policy-agent.log"
 	defaultMaxConcurrentReconciles     = 3
 	defaultConntrackCacheCleanupPeriod = 300
-<<<<<<< HEAD
-=======
 	defaultConntrackCacheTableSize     = 256 * 1024
->>>>>>> 14858d43
 	flagEnablePolicyEventLogs          = "enable-policy-event-logs"
 	flagEnableCloudWatchLogs           = "enable-cloudwatch-logs"
 	flagEnableIPv6                     = "enable-ipv6"
 	flagEnableNetworkPolicy            = "enable-network-policy"
 	flagConntrackCacheCleanupPeriod    = "conntrack-cache-cleanup-period"
-<<<<<<< HEAD
-=======
 	flagConntrackCacheTableSize        = "conntrack-cache-table-size"
->>>>>>> 14858d43
 )
 
 // ControllerConfig contains the controller configuration
@@ -47,11 +41,8 @@
 	EnableNetworkPolicy bool
 	// ConntrackCacheCleanupPeriod specifies the cleanup period
 	ConntrackCacheCleanupPeriod int
-<<<<<<< HEAD
-=======
 	// ConntrackTableSize specifies the conntrack table size for the agent
 	ConntrackCacheTableSize int
->>>>>>> 14858d43
 	// Configurations for the Controller Runtime
 	RuntimeConfig RuntimeConfig
 }
@@ -69,11 +60,8 @@
 	fs.BoolVar(&cfg.EnableNetworkPolicy, flagEnableNetworkPolicy, false, "If enabled, Network Policy agent will initialize BPF maps and start reconciler")
 	fs.IntVar(&cfg.ConntrackCacheCleanupPeriod, flagConntrackCacheCleanupPeriod, defaultConntrackCacheCleanupPeriod, ""+
 		"Cleanup interval for network policy agent conntrack cache")
-<<<<<<< HEAD
-=======
 	fs.IntVar(&cfg.ConntrackCacheTableSize, flagConntrackCacheTableSize, defaultConntrackCacheTableSize, ""+
 		"Table size for network policy agent conntrack cache")
->>>>>>> 14858d43
 
 	cfg.RuntimeConfig.BindFlags(fs)
 }
