--- conflicted
+++ resolved
@@ -284,34 +284,8 @@
 			return BPF_OK;
 		}
 
-<<<<<<< HEAD
-		for (int i = 0; i < MAX_PORT_PROTOCOL; i++, trie_val++){
-			if (trie_val->protocol == RESERVED_IP_PROTOCOL) {
-				evt.verdict = 0;
-				bpf_ringbuf_output(&policy_events, &evt, sizeof(evt), 0);
-				return BPF_DROP;
-			}
-
-			if ((trie_val->protocol == ANY_IP_PROTOCOL && ((trie_val->start_port == ANY_PORT) || (l4_dst_port == trie_val->start_port) ||
-						 (l4_dst_port > trie_val->start_port && l4_dst_port <= trie_val->end_port))) || (trie_val->protocol == ip->protocol &&
-						((trie_val->start_port == ANY_PORT) || (l4_dst_port == trie_val->start_port) ||
-						 (l4_dst_port > trie_val->start_port && l4_dst_port <= trie_val->end_port)))) {
-				//Inject in to conntrack map
-				struct conntrack_value new_flow_val = {};
-				new_flow_val.val = 1;
-				bpf_map_update_elem(&aws_conntrack_map, &flow_key, &new_flow_val, 0); // 0 - BPF_ANY
-				evt.verdict = 1;
-				bpf_ringbuf_output(&policy_events, &evt, sizeof(evt), 0);
-				return BPF_OK;
-			}
-		}
-		evt.verdict = 0;
-		bpf_ringbuf_output(&policy_events, &evt, sizeof(evt), 0);
-		return BPF_DROP;
-=======
 		return evaluateByLookUp(trie_key, flow_key, pst, evt, ip, l4_dst_port);
 		
->>>>>>> 802dc3ca
 	}
 	return BPF_OK;
 }
