#include "vmlinux.h"
#include <bpf/bpf_helpers.h>
#include <bpf/bpf_tracing.h>
#include <bpf/bpf_core_read.h>

#define BPF_F_NO_PREALLOC 1
#define ETH_HLEN 14
#define BPF_MAP_ID_INGRESS_MAP 2
#define MAX_RULES 256
#define MIN_RULES 128
#define PIN_GLOBAL_NS 2
#define RESERVED_IP_PROTOCOL 255
#define ANY_IP_PROTOCOL 254
#define ANY_PORT 0
#define MAX_PORT_PROTOCOL 24
#define CT_VAL_DEFAULT_ALLOW 0
#define CT_VAL_POLICIES_APPLIED 1
#define POLICIES_APPLIED 0
#define DEFAULT_ALLOW 1
#define DEFAULT_DENY 2

struct bpf_map_def_pvt {
	__u32 type;
	__u32 key_size;
	__u32 value_size;
	__u32 max_entries;
	__u32 map_flags;
	__u32 pinning;
	__u32 inner_map_fd;
};

struct keystruct
{
  __u32 prefix_len;
  __u8  ip[16];
};

struct lpm_trie_key {
    __u32 prefixlen;
    __u8  ip[16];
};

struct lpm_trie_val {
	__u32 protocol;
	__u32 start_port;
	__u32 end_port;
};


struct conntrack_key {
	struct	in6_addr saddr;
	__u16 src_port;
	struct	in6_addr daddr;
	__u16 dest_port;
	__u8  protocol;
	struct in6_addr owner_addr;
};

struct conntrack_value {
	__u8 val; // 0 => default-allow, 1 => policies-applied
};

struct data_t {
	struct	in6_addr src_ip;	
	__u32  src_port;
	struct	in6_addr dest_ip;
	__u32  dest_port;
	__u32  protocol;
	__u32  verdict;
};

struct bpf_map_def_pvt SEC("maps") egress_map = {
	.type = BPF_MAP_TYPE_LPM_TRIE,
	.key_size = sizeof(struct lpm_trie_key),
	.value_size = sizeof(struct lpm_trie_val[MAX_PORT_PROTOCOL]),
	.max_entries = 65536,
	.map_flags = BPF_F_NO_PREALLOC,
	.pinning = PIN_GLOBAL_NS,
};

struct pod_state {
    __u8 state; // 0 => POLICIES_APPLIED, 1 => DEFAULT_ALLOW, 2 => DEFAULT_DENY
};

struct bpf_map_def_pvt SEC("maps") egress_pod_state_map = {
    .type        = BPF_MAP_TYPE_HASH,
    .key_size    = sizeof(__u32), // default key = 0. We are storing a single state per pod identifier
    .value_size  = sizeof(struct pod_state),
    .max_entries = 1,
	.map_flags = BPF_F_NO_PREALLOC,
    .pinning     = PIN_GLOBAL_NS,
};

struct bpf_map_def_pvt aws_conntrack_map;
struct bpf_map_def_pvt policy_events;

static inline int evaluateByLookUp(struct keystruct trie_key, struct conntrack_key flow_key, struct pod_state *pst, struct data_t evt, struct ipv6hdr *ip, __u32 l4_dst_port) {
	struct lpm_trie_val *trie_val;
	//Check if it's in the allowed list
	trie_val = bpf_map_lookup_elem(&egress_map, &trie_key);
	if (trie_val == NULL) {
		evt.verdict = 0;
		bpf_ringbuf_output(&policy_events, &evt, sizeof(evt), 0);
		return BPF_DROP;
	}

	for (int i = 0; i < MAX_PORT_PROTOCOL; i++, trie_val++){
		if (trie_val->protocol == RESERVED_IP_PROTOCOL) {
			evt.verdict = 0;
			bpf_ringbuf_output(&policy_events, &evt, sizeof(evt), 0);
			return BPF_DROP;
		}

		if ((trie_val->protocol == ANY_IP_PROTOCOL) || (trie_val->protocol == ip->nexthdr &&
					((trie_val->start_port == ANY_PORT) || (l4_dst_port == trie_val->start_port) ||
					(l4_dst_port > trie_val->start_port && l4_dst_port <= trie_val->end_port)))) {
			//Inject in to conntrack map
			struct conntrack_value new_flow_val = {};
			if (pst->state == DEFAULT_ALLOW) {
				new_flow_val.val = CT_VAL_DEFAULT_ALLOW;
			} else {
				new_flow_val.val = CT_VAL_POLICIES_APPLIED;
			}
			bpf_map_update_elem(&aws_conntrack_map, &flow_key, &new_flow_val, 0); // 0 - BPF_ANY
			evt.verdict = 1;
			bpf_ringbuf_output(&policy_events, &evt, sizeof(evt), 0);
			return BPF_OK;
		}
	}
	evt.verdict = 0;
	bpf_ringbuf_output(&policy_events, &evt, sizeof(evt), 0);
	return BPF_DROP;
}

SEC("tc_cls")
int handle_egress(struct __sk_buff *skb)
{
	
	struct keystruct trie_key;
	struct lpm_trie_val *trie_val;
	__u16 l4_src_port = 0;
	__u16 l4_dst_port = 0;
	struct conntrack_key flow_key;
	struct conntrack_value *flow_val;
	struct conntrack_key reverse_flow_key;
	struct conntrack_value *reverse_flow_val;
	struct data_t evt = {};
	void *data_end = (void *)(long)skb->data_end;
	void *data = (void *)(long)skb->data;

 	__builtin_memset(&flow_key, 0, sizeof(flow_key));
	__builtin_memset(&reverse_flow_key, 0, sizeof(reverse_flow_key));

	struct ethhdr *ether = data;
	if (data + sizeof(*ether) > data_end) {
		return BPF_OK;
	}

	if (ether->h_proto == 0xdd86) {  // htons(ETH_P_IPV6) -> 0x086ddU
		data += sizeof(*ether);
		struct ipv6hdr *ip = data;
		struct tcphdr *l4_tcp_hdr = data + sizeof(struct ipv6hdr);
		struct udphdr *l4_udp_hdr = data + sizeof(struct ipv6hdr);
		struct sctphdr *l4_sctp_hdr = data + sizeof(struct ipv6hdr);

		if (data + sizeof(*ip) > data_end) {
			return BPF_OK;
		}

		if (ip->version != 6) {
			return BPF_OK;
		}

		//ICMPv6 - Neighbor Discovery Packets
        if (ip->nexthdr == 58) {
        	return BPF_OK;
        }
   
		switch (ip->nexthdr) {
			case IPPROTO_TCP:
				if (data + sizeof(*ip) + sizeof(*l4_tcp_hdr) > data_end) {
					return BPF_OK;
				}
				l4_src_port = (((((unsigned short)(l4_tcp_hdr->source) & 0xFF)) << 8) | (((unsigned short)(l4_tcp_hdr->source) & 0xFF00) >> 8));
				l4_dst_port = (((((unsigned short)(l4_tcp_hdr->dest) & 0xFF)) << 8) | (((unsigned short)(l4_tcp_hdr->dest) & 0xFF00) >> 8));
				break;
			case IPPROTO_UDP:
				if (data + sizeof(*ip) + sizeof(*l4_udp_hdr) > data_end) {
					return BPF_OK;
				}
				l4_src_port = (((((unsigned short)(l4_udp_hdr->source) & 0xFF)) << 8) | (((unsigned short)(l4_udp_hdr->source) & 0xFF00) >> 8));
				l4_dst_port = (((((unsigned short)(l4_udp_hdr->dest) & 0xFF)) << 8) | (((unsigned short)(l4_udp_hdr->dest) & 0xFF00) >> 8));
				break;
			case IPPROTO_SCTP:
				if (data + sizeof(*ip) + sizeof(*l4_sctp_hdr) > data_end) {
					return BPF_OK;
				}
				l4_src_port = (((((unsigned short)(l4_sctp_hdr->source) & 0xFF)) << 8) | (((unsigned short)(l4_sctp_hdr->source) & 0xFF00) >> 8));
				l4_dst_port = (((((unsigned short)(l4_sctp_hdr->dest) & 0xFF)) << 8) | (((unsigned short)(l4_sctp_hdr->dest) & 0xFF00) >> 8));
				break;
		}

		trie_key.prefix_len = 128;
			
		//Fill the IP Key to be used for lookup
		for (int i=0; i<16; i++){
			trie_key.ip[i] = ip->daddr.in6_u.u6_addr8[i];
		}

		//Check for the an existing flow in the conntrack table
		flow_key.saddr = ip->saddr;
		flow_key.daddr = ip->daddr;
		flow_key.src_port = l4_src_port;
		flow_key.dest_port = l4_dst_port;
		flow_key.protocol = ip->nexthdr;
		flow_key.owner_addr = ip->saddr;

		evt.src_ip = ip->saddr;
		evt.dest_ip = ip->daddr;	
		evt.src_port = flow_key.src_port;
		evt.dest_port = flow_key.dest_port;
		evt.protocol = flow_key.protocol;
		
		__u32 key = 0; 
		struct pod_state *pst = bpf_map_lookup_elem(&egress_pod_state_map, &key);
		// There should always be an entry in pod_state_map. pst returned in above line should never be null.
		if (pst == NULL) {
			evt.verdict = 0;
			bpf_ringbuf_output(&policy_events, &evt, sizeof(evt), 0);
			return BPF_DROP;
		}

		if (pst->state == DEFAULT_DENY) {
			evt.verdict = 0;
			bpf_ringbuf_output(&policy_events, &evt, sizeof(evt), 0);
			return BPF_DROP;
		}

<<<<<<< HEAD
		if ((trie_val->protocol == ANY_IP_PROTOCOL &&
					((trie_val->start_port == ANY_PORT) || (l4_dst_port == trie_val->start_port) ||
					(l4_dst_port > trie_val->start_port && l4_dst_port <= trie_val->end_port))) || (trie_val->protocol == ip->nexthdr &&
					((trie_val->start_port == ANY_PORT) || (l4_dst_port == trie_val->start_port) ||
					(l4_dst_port > trie_val->start_port && l4_dst_port <= trie_val->end_port)))) {
			//Inject in to conntrack map
			struct conntrack_value new_flow_val = {};
			new_flow_val.val = 1;
=======
		//Check if it's an existing flow
		flow_val = (struct conntrack_value *)bpf_map_lookup_elem(&aws_conntrack_map, &flow_key);
		if (flow_val != NULL) { 
			// If it's a "default allow" flow, check if pod has flipped to "policies applied" state
			if (flow_val->val == CT_VAL_DEFAULT_ALLOW && pst->state == DEFAULT_ALLOW) {
				return BPF_OK;
			}
			if (flow_val->val == CT_VAL_POLICIES_APPLIED && pst->state == POLICIES_APPLIED) {
				return BPF_OK;
			}
			if (flow_val->val == CT_VAL_POLICIES_APPLIED && pst->state == DEFAULT_ALLOW) {
				flow_val->val = CT_VAL_DEFAULT_ALLOW;
				bpf_map_update_elem(&aws_conntrack_map, &flow_key, flow_val, 0); // 0 -> BPF_ANY
				return BPF_OK;
			}
			if (flow_val->val == CT_VAL_DEFAULT_ALLOW && pst->state == POLICIES_APPLIED) {
				int ret = evaluateByLookUp(trie_key, flow_key, pst, evt, ip, l4_dst_port);
				if (ret == BPF_DROP) {
					bpf_map_delete_elem(&aws_conntrack_map, &flow_key);
					return BPF_DROP;
				} 
				return BPF_OK;
			}
		}
>>>>>>> 802dc3ca

		//Check for the reverse flow entry in the conntrack table
		reverse_flow_key.saddr = ip->daddr;
		reverse_flow_key.daddr = ip->saddr;
		reverse_flow_key.src_port = l4_dst_port;
		reverse_flow_key.dest_port = l4_src_port;
		reverse_flow_key.protocol = ip->nexthdr;
		reverse_flow_key.owner_addr = ip->saddr;
			
		//Check if it's a response packet
		reverse_flow_val = (struct conntrack_value *)bpf_map_lookup_elem(&aws_conntrack_map, &reverse_flow_key);
		if (reverse_flow_val != NULL) { 
			return BPF_OK;
		}

		if (pst->state == DEFAULT_ALLOW) {
			struct conntrack_value new_flow_val = {};
			new_flow_val.val = CT_VAL_DEFAULT_ALLOW;
			bpf_map_update_elem(&aws_conntrack_map, &flow_key, &new_flow_val, 0); // 0 - BPF_ANY
			evt.verdict = 1;
			bpf_ringbuf_output(&policy_events, &evt, sizeof(evt), 0);
			return BPF_OK;
		}

		return evaluateByLookUp(trie_key, flow_key, pst, evt, ip, l4_dst_port);
	}
	return BPF_OK;
}

char _license[] SEC("license") = "GPL";<|MERGE_RESOLUTION|>--- conflicted
+++ resolved
@@ -236,16 +236,6 @@
 			return BPF_DROP;
 		}
 
-<<<<<<< HEAD
-		if ((trie_val->protocol == ANY_IP_PROTOCOL &&
-					((trie_val->start_port == ANY_PORT) || (l4_dst_port == trie_val->start_port) ||
-					(l4_dst_port > trie_val->start_port && l4_dst_port <= trie_val->end_port))) || (trie_val->protocol == ip->nexthdr &&
-					((trie_val->start_port == ANY_PORT) || (l4_dst_port == trie_val->start_port) ||
-					(l4_dst_port > trie_val->start_port && l4_dst_port <= trie_val->end_port)))) {
-			//Inject in to conntrack map
-			struct conntrack_value new_flow_val = {};
-			new_flow_val.val = 1;
-=======
 		//Check if it's an existing flow
 		flow_val = (struct conntrack_value *)bpf_map_lookup_elem(&aws_conntrack_map, &flow_key);
 		if (flow_val != NULL) { 
@@ -270,7 +260,6 @@
 				return BPF_OK;
 			}
 		}
->>>>>>> 802dc3ca
 
 		//Check for the reverse flow entry in the conntrack table
 		reverse_flow_key.saddr = ip->daddr;
