--- conflicted
+++ resolved
@@ -52,11 +52,7 @@
 };
 
 struct conntrack_value {
-<<<<<<< HEAD
-	struct in6_addr addr;
-=======
 	__u8 val;
->>>>>>> 93964666
 };
 
 struct data_t {
@@ -159,21 +155,11 @@
 	flow_key.src_port = l4_src_port;
 	flow_key.dest_port = l4_dst_port;
 	flow_key.protocol = ip->nexthdr;
-<<<<<<< HEAD
-
-	//Check if it's an existing flow
-	flow_val = (struct conntrack_value *)bpf_map_lookup_elem(&aws_conntrack_map, &flow_key);
-	if (flow_val != NULL && (flow_val->addr.in6_u.u6_addr8[12] == flow_key.saddr.in6_u.u6_addr8[12] 
-			         && flow_val->addr.in6_u.u6_addr8[13] == flow_key.saddr.in6_u.u6_addr8[13] 
-				 && flow_val->addr.in6_u.u6_addr8[14] == flow_key.saddr.in6_u.u6_addr8[14]
-				 && flow_val->addr.in6_u.u6_addr8[15] == flow_key.saddr.in6_u.u6_addr8[15])) {
-=======
 	flow_key.owner_addr = ip->saddr;
 
 	//Check if it's an existing flow
 	flow_val = (struct conntrack_value *)bpf_map_lookup_elem(&aws_conntrack_map, &flow_key);
 	if (flow_val != NULL) { 
->>>>>>> 93964666
 		return BPF_OK;	
 	}
 
@@ -190,14 +176,7 @@
 	flow_key.dest_port = l4_src_port;
 		
 	reverse_flow_val = (struct conntrack_value *)bpf_map_lookup_elem(&aws_conntrack_map, &flow_key);
-<<<<<<< HEAD
-	if (reverse_flow_val != NULL && (reverse_flow_val->addr.in6_u.u6_addr8[12] == flow_key.daddr.in6_u.u6_addr8[12] 
-			         && reverse_flow_val->addr.in6_u.u6_addr8[13] == flow_key.daddr.in6_u.u6_addr8[13] 
-				 && reverse_flow_val->addr.in6_u.u6_addr8[14] == flow_key.daddr.in6_u.u6_addr8[14]
-				 && reverse_flow_val->addr.in6_u.u6_addr8[15] == flow_key.daddr.in6_u.u6_addr8[15])) {
-=======
 	if (reverse_flow_val != NULL) { 
->>>>>>> 93964666
 		return BPF_OK;	
 	}
 
@@ -208,11 +187,7 @@
 		return BPF_DROP;
 	}
 
-<<<<<<< HEAD
-	for (int i=0; i<4; i++, trie_val++){
-=======
 	for (int i = 0; i < MAX_PORT_PROTOCOL; i++, trie_val++){
->>>>>>> 93964666
 		if (trie_val->protocol == RESERVED_IP_PROTOCOL) {
 			bpf_ringbuf_output(&policy_events, &evt, sizeof(evt), 0);
 			return BPF_DROP;
@@ -222,14 +197,8 @@
 					((trie_val->start_port == ANY_PORT) || (l4_dst_port == trie_val->start_port) ||
 					(l4_dst_port > trie_val->start_port && l4_dst_port <= trie_val->end_port)))) {
 			//Inject in to conntrack map
-<<<<<<< HEAD
-			struct conntrack_value new_flow_val;
-			__builtin_memset(&new_flow_val, 0, sizeof(new_flow_val));
-			new_flow_val.addr = ip->saddr;
-=======
 			struct conntrack_value new_flow_val = {};
 			new_flow_val.val = 1;
->>>>>>> 93964666
 
 			//Reswap before adding to conntrack
 			flow_key.saddr = ip->saddr;
