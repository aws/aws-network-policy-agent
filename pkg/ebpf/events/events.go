package events

import (
	"bytes"
	"encoding/binary"
	"fmt"
	"os"
	"strconv"
	"time"

	"github.com/aws/aws-network-policy-agent/pkg/aws"
	"github.com/aws/aws-network-policy-agent/pkg/aws/services"
	"github.com/aws/aws-network-policy-agent/pkg/logger"
	"github.com/aws/aws-network-policy-agent/pkg/utils"
	"github.com/prometheus/client_golang/prometheus"

	goebpfevents "github.com/aws/aws-ebpf-sdk-go/pkg/events"
	awssdk "github.com/aws/aws-sdk-go/aws"
	"github.com/aws/aws-sdk-go/aws/awserr"
	"github.com/aws/aws-sdk-go/service/cloudwatchlogs"
	"github.com/google/uuid"
	"github.com/spf13/pflag"
)

var (
	RING_BUFFER_PINPATH = "/sys/fs/bpf/globals/aws/maps/global_policy_events"
	cwl                 services.CloudWatchLogs
	logStreamName       = ""
	logGroupName        = ""
	sequenceToken       = ""
	EKS_CW_PATH         = "/aws/eks/"
	NON_EKS_CW_PATH     = "/aws/"
)

<<<<<<< HEAD
var log = logger.Get()
=======
const VerdictDeny uint32 = 0

var (
	dropCountTotal = prometheus.NewCounterVec(
		prometheus.CounterOpts{
			Name: "network_policy_drop_count_total",
			Help: "Total number of packets dropped by network policy agent",
		},
		[]string{"direction"},
	)

	dropBytesTotal = prometheus.NewCounterVec(
		prometheus.CounterOpts{
			Name: "network_policy_drop_bytes_total",
			Help: "Total number of bytes dropped by network policy agent",
		},
		[]string{"direction"},
	)
)

func init() {
	prometheus.MustRegister(dropBytesTotal, dropCountTotal)
}
>>>>>>> 6c78d39d

type ringBufferDataV4_t struct {
	SourceIP   uint32
	SourcePort uint32
	DestIP     uint32
	DestPort   uint32
	Protocol   uint32
	Verdict    uint32
	PacketSz   uint32
	IsEgress   uint8
}

type ringBufferDataV6_t struct {
	SourceIP   [16]byte
	SourcePort uint32
	DestIP     [16]byte
	DestPort   uint32
	Protocol   uint32
	Verdict    uint32
	PacketSz   uint32
	IsEgress   uint8
}

func ConfigurePolicyEventsLogging(enableCloudWatchLogs bool, mapFD int, enableIPv6 bool) error {
	// Enable logging and setup ring buffer
	if mapFD <= 0 {
		log.Errorf("MapFD is invalid %d", mapFD)
		return fmt.Errorf("Invalid Ringbuffer FD: %d", mapFD)
	}

	var mapFDList []int
	mapFDList = append(mapFDList, mapFD)
	eventsClient := goebpfevents.New()
	eventChanList, err := eventsClient.InitRingBuffer(mapFDList)
	if err != nil {
		log.Errorf("Failed to Initialize Ring Buffer err: %v", err)
		return err
	} else {
		if enableCloudWatchLogs {
			log.Info("Cloudwatch log support is enabled")
			err = setupCW()
			if err != nil {
				log.Errorf("unable to initialize Cloudwatch Logs for Policy events %v", err)
				return err
			}
		}
		log.Debug("Configure Event loop ... ")
		capturePolicyEvents(eventChanList[mapFD], enableCloudWatchLogs, enableIPv6)
	}
	return nil
}

func setupCW() error {
	awsCloudConfig := aws.CloudConfig{}
	fs := pflag.NewFlagSet("", pflag.ExitOnError)
	awsCloudConfig.BindFlags(fs)

	cloud, err := aws.NewCloud(awsCloudConfig)
	if err != nil {
		log.Errorf("unable to initialize AWS cloud session for Cloudwatch logs %v", err)
		return err
	}

	cwl = cloud.CloudWatchLogs()

	clusterName := cloud.ClusterName()

	customlogGroupName := EKS_CW_PATH + clusterName + "/cluster"
	if clusterName == utils.DEFAULT_CLUSTER_NAME {
		customlogGroupName = NON_EKS_CW_PATH + clusterName + "/cluster"
	}
	log.Infof("Setting loggroup Name %s", customlogGroupName)
	err = ensureLogGroupExists(customlogGroupName)
	if err != nil {
		log.Errorf("unable to validate log group presence. Please check IAM permissions %v", err)
		return err
	}
	logGroupName = customlogGroupName
	return nil
}

func getVerdict(verdict int) string {
	verdictStr := "DENY"
	if verdict == utils.ACCEPT.Index() {
		verdictStr = "ACCEPT"
	} else if verdict == utils.EXPIRED_DELETED.Index() {
		verdictStr = "EXPIRED/DELETED"
	}
	return verdictStr
}

func publishDataToCloudwatch(logQueue []*cloudwatchlogs.InputLogEvent, message string) bool {
	logQueue = append(logQueue, &cloudwatchlogs.InputLogEvent{
		Message:   &message,
		Timestamp: awssdk.Int64(time.Now().UnixNano() / int64(time.Millisecond)),
	})
	if len(logQueue) > 0 {
		log.Debug("Sending logs to CW")
		input := cloudwatchlogs.PutLogEventsInput{
			LogEvents:    logQueue,
			LogGroupName: &logGroupName,
		}

		if sequenceToken == "" {
			err := createLogStream()
			if err != nil {
				log.Errorf("Failed to create log stream %v", err)
				panic(err)
			}
		} else {
			input = *input.SetSequenceToken(sequenceToken)
		}

		input = *input.SetLogStreamName(logStreamName)

		resp, err := cwl.PutLogEvents(&input)
		if err != nil {
			log.Errorf("Push log events Failed %v", err)
		} else if resp != nil && resp.NextSequenceToken != nil {
			sequenceToken = *resp.NextSequenceToken
		}

		logQueue = []*cloudwatchlogs.InputLogEvent{}
		return false
	}
	return true
}

func capturePolicyEvents(ringbufferdata <-chan []byte, enableCloudWatchLogs bool, enableIPv6 bool) {
	nodeName := os.Getenv("MY_NODE_NAME")
	// Read from ringbuffer channel, perf buffer support is not there and 5.10 kernel is needed.
	go func(ringbufferdata <-chan []byte) {
		done := false
		for record := range ringbufferdata {
			var logQueue []*cloudwatchlogs.InputLogEvent
			var message string
			direction := "egress"
			if enableIPv6 {
				var rb ringBufferDataV6_t
				buf := bytes.NewBuffer(record)
				if err := binary.Read(buf, binary.LittleEndian, &rb); err != nil {
<<<<<<< HEAD
					log.Errorf("Failed to read from Ring buf %v", err)
=======
					log.Info("Failed to read from Ring buf", "error", err)
>>>>>>> 6c78d39d
					continue
				}

				protocol := utils.GetProtocol(int(rb.Protocol))
				verdict := getVerdict(int(rb.Verdict))
<<<<<<< HEAD

				log.Infof("Flow Info: Src IP: %s Src Port: %d Dest IP: %s Dest Port: %d Proto: %s Verdict: %s", utils.ConvByteToIPv6(rb.SourceIP).String(), rb.SourcePort,
					utils.ConvByteToIPv6(rb.DestIP).String(), rb.DestPort, protocol, verdict)
=======
				if rb.Verdict == VerdictDeny {
					if rb.IsEgress == 0 {
						direction = "ingress"
					}
					dropCountTotal.WithLabelValues(direction).Add(float64(1))
					dropBytesTotal.WithLabelValues(direction).Add(float64(rb.PacketSz))
				}
				log.Info("Flow Info:  ", "Src IP", utils.ConvByteToIPv6(rb.SourceIP).String(), "Src Port", rb.SourcePort,
					"Dest IP", utils.ConvByteToIPv6(rb.DestIP).String(), "Dest Port", rb.DestPort,
					"Proto", protocol, "Verdict", verdict, "Direction", direction)
>>>>>>> 6c78d39d

				message = "Node: " + nodeName + ";" + "SIP: " + utils.ConvByteToIPv6(rb.SourceIP).String() + ";" + "SPORT: " + strconv.Itoa(int(rb.SourcePort)) + ";" + "DIP: " + utils.ConvByteToIPv6(rb.DestIP).String() + ";" + "DPORT: " + strconv.Itoa(int(rb.DestPort)) + ";" + "PROTOCOL: " + protocol + ";" + "PolicyVerdict: " + verdict
			} else {
				var rb ringBufferDataV4_t
				buf := bytes.NewBuffer(record)
				if err := binary.Read(buf, binary.LittleEndian, &rb); err != nil {
<<<<<<< HEAD
					log.Errorf("Failed to read from Ring buf %v", err)
=======
					log.Info("Failed to read from Ring buf", "error", err)
>>>>>>> 6c78d39d
					continue
				}
				protocol := utils.GetProtocol(int(rb.Protocol))
				verdict := getVerdict(int(rb.Verdict))
<<<<<<< HEAD

				log.Infof("Flow Info: Src IP: %s Src Port: %d Dest IP: %s Dest Port: %d", utils.ConvByteArrayToIP(rb.SourceIP), rb.SourcePort,
					utils.ConvByteArrayToIP(rb.DestIP), rb.DestPort, protocol, verdict)
=======
				if rb.Verdict == VerdictDeny {
					if rb.IsEgress == 0 {
						direction = "ingress"
					}
					dropCountTotal.WithLabelValues(direction).Add(float64(1))
					dropBytesTotal.WithLabelValues(direction).Add(float64(rb.PacketSz))
				}
				log.Info("Flow Info:  ", "Src IP", utils.ConvByteArrayToIP(rb.SourceIP), "Src Port", rb.SourcePort,
					"Dest IP", utils.ConvByteArrayToIP(rb.DestIP), "Dest Port", rb.DestPort,
					"Proto", protocol, "Verdict", verdict, "Direction", direction)
>>>>>>> 6c78d39d

				message = "Node: " + nodeName + ";" + "SIP: " + utils.ConvByteArrayToIP(rb.SourceIP) + ";" + "SPORT: " + strconv.Itoa(int(rb.SourcePort)) + ";" + "DIP: " + utils.ConvByteArrayToIP(rb.DestIP) + ";" + "DPORT: " + strconv.Itoa(int(rb.DestPort)) + ";" + "PROTOCOL: " + protocol + ";" + "PolicyVerdict: " + verdict
			}

			if enableCloudWatchLogs {
				done = publishDataToCloudwatch(logQueue, message)
				if done {
					break
				}
			}
		}
	}(ringbufferdata)
}

func ensureLogGroupExists(name string) error {
	resp, err := cwl.DescribeLogGroups(&cloudwatchlogs.DescribeLogGroupsInput{})
	if err != nil {
		return err
	}

	for _, logGroup := range resp.LogGroups {
		if *logGroup.LogGroupName == name {
			return nil
		}
	}

	_, err = cwl.CreateLogGroup(&cloudwatchlogs.CreateLogGroupInput{
		LogGroupName: &name,
	})
	if err != nil {
		if aerr, ok := err.(awserr.Error); ok {
			if aerr.Code() == "ResourceAlreadyExistsException" {
				return nil
			}
		}
		return err
	}
	return nil
}

func createLogStream() error {

	name := "aws-network-policy-agent-audit-" + uuid.New().String()
	_, err := cwl.CreateLogStream(&cloudwatchlogs.CreateLogStreamInput{
		LogGroupName:  &logGroupName,
		LogStreamName: &name,
	})

	logStreamName = name
	return err
}<|MERGE_RESOLUTION|>--- conflicted
+++ resolved
@@ -32,9 +32,10 @@
 	NON_EKS_CW_PATH     = "/aws/"
 )
 
-<<<<<<< HEAD
-var log = logger.Get()
-=======
+func log() logger.Logger {
+	return logger.Get()
+}
+
 const VerdictDeny uint32 = 0
 
 var (
@@ -58,7 +59,6 @@
 func init() {
 	prometheus.MustRegister(dropBytesTotal, dropCountTotal)
 }
->>>>>>> 6c78d39d
 
 type ringBufferDataV4_t struct {
 	SourceIP   uint32
@@ -85,7 +85,7 @@
 func ConfigurePolicyEventsLogging(enableCloudWatchLogs bool, mapFD int, enableIPv6 bool) error {
 	// Enable logging and setup ring buffer
 	if mapFD <= 0 {
-		log.Errorf("MapFD is invalid %d", mapFD)
+		log().Errorf("MapFD is invalid %d", mapFD)
 		return fmt.Errorf("Invalid Ringbuffer FD: %d", mapFD)
 	}
 
@@ -94,18 +94,18 @@
 	eventsClient := goebpfevents.New()
 	eventChanList, err := eventsClient.InitRingBuffer(mapFDList)
 	if err != nil {
-		log.Errorf("Failed to Initialize Ring Buffer err: %v", err)
+		log().Errorf("Failed to Initialize Ring Buffer err: %v", err)
 		return err
 	} else {
 		if enableCloudWatchLogs {
-			log.Info("Cloudwatch log support is enabled")
+			log().Info("Cloudwatch log support is enabled")
 			err = setupCW()
 			if err != nil {
-				log.Errorf("unable to initialize Cloudwatch Logs for Policy events %v", err)
+				log().Errorf("unable to initialize Cloudwatch Logs for Policy events %v", err)
 				return err
 			}
 		}
-		log.Debug("Configure Event loop ... ")
+		log().Debug("Configure Event loop ... ")
 		capturePolicyEvents(eventChanList[mapFD], enableCloudWatchLogs, enableIPv6)
 	}
 	return nil
@@ -118,7 +118,7 @@
 
 	cloud, err := aws.NewCloud(awsCloudConfig)
 	if err != nil {
-		log.Errorf("unable to initialize AWS cloud session for Cloudwatch logs %v", err)
+		log().Errorf("unable to initialize AWS cloud session for Cloudwatch logs %v", err)
 		return err
 	}
 
@@ -130,10 +130,10 @@
 	if clusterName == utils.DEFAULT_CLUSTER_NAME {
 		customlogGroupName = NON_EKS_CW_PATH + clusterName + "/cluster"
 	}
-	log.Infof("Setting loggroup Name %s", customlogGroupName)
+	log().Infof("Setting loggroup Name %s", customlogGroupName)
 	err = ensureLogGroupExists(customlogGroupName)
 	if err != nil {
-		log.Errorf("unable to validate log group presence. Please check IAM permissions %v", err)
+		log().Errorf("unable to validate log group presence. Please check IAM permissions %v", err)
 		return err
 	}
 	logGroupName = customlogGroupName
@@ -156,7 +156,7 @@
 		Timestamp: awssdk.Int64(time.Now().UnixNano() / int64(time.Millisecond)),
 	})
 	if len(logQueue) > 0 {
-		log.Debug("Sending logs to CW")
+		log().Debug("Sending logs to CW")
 		input := cloudwatchlogs.PutLogEventsInput{
 			LogEvents:    logQueue,
 			LogGroupName: &logGroupName,
@@ -165,7 +165,7 @@
 		if sequenceToken == "" {
 			err := createLogStream()
 			if err != nil {
-				log.Errorf("Failed to create log stream %v", err)
+				log().Errorf("Failed to create log stream %v", err)
 				panic(err)
 			}
 		} else {
@@ -176,7 +176,7 @@
 
 		resp, err := cwl.PutLogEvents(&input)
 		if err != nil {
-			log.Errorf("Push log events Failed %v", err)
+			log().Errorf("Push log events Failed %v", err)
 		} else if resp != nil && resp.NextSequenceToken != nil {
 			sequenceToken = *resp.NextSequenceToken
 		}
@@ -200,63 +200,51 @@
 				var rb ringBufferDataV6_t
 				buf := bytes.NewBuffer(record)
 				if err := binary.Read(buf, binary.LittleEndian, &rb); err != nil {
-<<<<<<< HEAD
-					log.Errorf("Failed to read from Ring buf %v", err)
-=======
-					log.Info("Failed to read from Ring buf", "error", err)
->>>>>>> 6c78d39d
+					log().Errorf("Failed to read from Ring buf %v", err)
 					continue
 				}
 
 				protocol := utils.GetProtocol(int(rb.Protocol))
 				verdict := getVerdict(int(rb.Verdict))
-<<<<<<< HEAD
-
-				log.Infof("Flow Info: Src IP: %s Src Port: %d Dest IP: %s Dest Port: %d Proto: %s Verdict: %s", utils.ConvByteToIPv6(rb.SourceIP).String(), rb.SourcePort,
-					utils.ConvByteToIPv6(rb.DestIP).String(), rb.DestPort, protocol, verdict)
-=======
+				
+				if rb.IsEgress == 0 {
+					direction = "ingress"
+				}
+
 				if rb.Verdict == VerdictDeny {
-					if rb.IsEgress == 0 {
-						direction = "ingress"
-					}
 					dropCountTotal.WithLabelValues(direction).Add(float64(1))
 					dropBytesTotal.WithLabelValues(direction).Add(float64(rb.PacketSz))
-				}
-				log.Info("Flow Info:  ", "Src IP", utils.ConvByteToIPv6(rb.SourceIP).String(), "Src Port", rb.SourcePort,
-					"Dest IP", utils.ConvByteToIPv6(rb.DestIP).String(), "Dest Port", rb.DestPort,
-					"Proto", protocol, "Verdict", verdict, "Direction", direction)
->>>>>>> 6c78d39d
+					log().Infof("Flow Info: Src IP: %s Src Port: %d Dest IP: %s Dest Port: %d Proto: %s Verdict: %s Direction: %s", utils.ConvByteToIPv6(rb.SourceIP).String(), rb.SourcePort,
+						utils.ConvByteToIPv6(rb.DestIP).String(), rb.DestPort, protocol, string(verdict), string(direction))
+				} else {
+					log().Debugf("Flow Info: Src IP: %s Src Port: %d Dest IP: %s Dest Port: %d Proto: %s Verdict: %s Direction: %s", utils.ConvByteToIPv6(rb.SourceIP).String(), rb.SourcePort,
+						utils.ConvByteToIPv6(rb.DestIP).String(), rb.DestPort, protocol, string(verdict), string(direction))
+				}
 
 				message = "Node: " + nodeName + ";" + "SIP: " + utils.ConvByteToIPv6(rb.SourceIP).String() + ";" + "SPORT: " + strconv.Itoa(int(rb.SourcePort)) + ";" + "DIP: " + utils.ConvByteToIPv6(rb.DestIP).String() + ";" + "DPORT: " + strconv.Itoa(int(rb.DestPort)) + ";" + "PROTOCOL: " + protocol + ";" + "PolicyVerdict: " + verdict
 			} else {
 				var rb ringBufferDataV4_t
 				buf := bytes.NewBuffer(record)
 				if err := binary.Read(buf, binary.LittleEndian, &rb); err != nil {
-<<<<<<< HEAD
-					log.Errorf("Failed to read from Ring buf %v", err)
-=======
-					log.Info("Failed to read from Ring buf", "error", err)
->>>>>>> 6c78d39d
+					log().Errorf("Failed to read from Ring buf %v", err)
 					continue
 				}
 				protocol := utils.GetProtocol(int(rb.Protocol))
 				verdict := getVerdict(int(rb.Verdict))
-<<<<<<< HEAD
-
-				log.Infof("Flow Info: Src IP: %s Src Port: %d Dest IP: %s Dest Port: %d", utils.ConvByteArrayToIP(rb.SourceIP), rb.SourcePort,
-					utils.ConvByteArrayToIP(rb.DestIP), rb.DestPort, protocol, verdict)
-=======
+
+				if rb.IsEgress == 0 {
+						direction = "ingress"
+				}
+
 				if rb.Verdict == VerdictDeny {
-					if rb.IsEgress == 0 {
-						direction = "ingress"
-					}
 					dropCountTotal.WithLabelValues(direction).Add(float64(1))
 					dropBytesTotal.WithLabelValues(direction).Add(float64(rb.PacketSz))
-				}
-				log.Info("Flow Info:  ", "Src IP", utils.ConvByteArrayToIP(rb.SourceIP), "Src Port", rb.SourcePort,
-					"Dest IP", utils.ConvByteArrayToIP(rb.DestIP), "Dest Port", rb.DestPort,
-					"Proto", protocol, "Verdict", verdict, "Direction", direction)
->>>>>>> 6c78d39d
+					log().Infof("Flow Info: Src IP: %s Src Port: %d Dest IP: %s Dest Port: %d Proto %s Verdict %s Direction %s", utils.ConvByteArrayToIP(rb.SourceIP), rb.SourcePort,
+						utils.ConvByteArrayToIP(rb.DestIP), rb.DestPort, protocol, string(verdict), string(direction))
+				} else {
+					log().Debugf("Flow Info: Src IP: %s Src Port: %d Dest IP: %s Dest Port: %d Proto %s Verdict %s Direction %s", utils.ConvByteArrayToIP(rb.SourceIP), rb.SourcePort,
+						utils.ConvByteArrayToIP(rb.DestIP), rb.DestPort, protocol, string(verdict), string(direction))
+				}
 
 				message = "Node: " + nodeName + ";" + "SIP: " + utils.ConvByteArrayToIP(rb.SourceIP) + ";" + "SPORT: " + strconv.Itoa(int(rb.SourcePort)) + ";" + "DIP: " + utils.ConvByteArrayToIP(rb.DestIP) + ";" + "DPORT: " + strconv.Itoa(int(rb.DestPort)) + ";" + "PROTOCOL: " + protocol + ";" + "PolicyVerdict: " + verdict
 			}
