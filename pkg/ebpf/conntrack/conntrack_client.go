package conntrack

import (
	"errors"
	"fmt"
	"net"
	"unsafe"

	goebpfmaps "github.com/aws/aws-ebpf-sdk-go/pkg/maps"
	"github.com/aws/aws-network-policy-agent/pkg/utils"
	"github.com/go-logr/logr"
	"github.com/vishvananda/netlink"
	"golang.org/x/sys/unix"
)

var (
	CONNTRACK_MAP_PIN_PATH = "/sys/fs/bpf/globals/aws/maps/global_aws_conntrack_map"
)

type ConntrackClient interface {
	CleanupConntrackMap()
	Cleanupv6ConntrackMap()
}

var _ ConntrackClient = (*conntrackClient)(nil)

type conntrackClient struct {
	conntrackMap goebpfmaps.BpfMap
	enableIPv6   bool
	logger       logr.Logger
}

func NewConntrackClient(conntrackMap goebpfmaps.BpfMap, enableIPv6 bool, logger logr.Logger) *conntrackClient {
	return &conntrackClient{
		conntrackMap: conntrackMap,
		enableIPv6:   enableIPv6,
		logger:       logger,
	}
}

func (c *conntrackClient) CleanupConntrackMap() {
	c.logger.Info("Check for any stale entries in the conntrack map")
	bpfMapApi := &goebpfmaps.BpfMap{}
	mapInfo, err := bpfMapApi.GetMapFromPinPath(CONNTRACK_MAP_PIN_PATH)
	if err != nil {
		c.logger.Info("Failed to get mapInfo for conntrack pinpath")
		return
	}
	mapID := int(mapInfo.Id)

	//Read from kernel conntrack table
	conntrackFlows, err := netlink.ConntrackTableList(netlink.ConntrackTable, unix.AF_INET)
	if err != nil {
		c.logger.Info("Failed to read from conntrack table")
		return
	}

	localConntrackCache := make(map[utils.ConntrackKey]bool)
	// Build local conntrack cache
	for _, conntrackFlow := range conntrackFlows {
		//Check fwd flow with SIP as owner
		fwdFlowWithSIP := utils.ConntrackKey{}
		fwdFlowWithSIP.Source_ip = utils.ConvIPv4ToInt(conntrackFlow.Forward.SrcIP)
		fwdFlowWithSIP.Source_port = conntrackFlow.Forward.SrcPort
		fwdFlowWithSIP.Dest_ip = utils.ConvIPv4ToInt(conntrackFlow.Forward.DstIP)
		fwdFlowWithSIP.Dest_port = conntrackFlow.Forward.DstPort
		fwdFlowWithSIP.Protocol = conntrackFlow.Forward.Protocol
		fwdFlowWithSIP.Owner_ip = fwdFlowWithSIP.Source_ip

		localConntrackCache[fwdFlowWithSIP] = true

		//Check fwd flow with DIP as owner
		fwdFlowWithDIP := utils.ConntrackKey{}
		fwdFlowWithDIP.Source_ip = utils.ConvIPv4ToInt(conntrackFlow.Forward.SrcIP)
		fwdFlowWithDIP.Source_port = conntrackFlow.Forward.SrcPort
		fwdFlowWithDIP.Dest_ip = utils.ConvIPv4ToInt(conntrackFlow.Forward.DstIP)
		fwdFlowWithDIP.Dest_port = conntrackFlow.Forward.DstPort
		fwdFlowWithDIP.Protocol = conntrackFlow.Forward.Protocol
		fwdFlowWithDIP.Owner_ip = fwdFlowWithDIP.Dest_ip

		localConntrackCache[fwdFlowWithDIP] = true

		//Dest can be VIP and pods can be on same node
		destIP := net.ParseIP(conntrackFlow.Forward.DstIP.String())
		revDestIP := net.ParseIP(conntrackFlow.Reverse.SrcIP.String())

		if !destIP.Equal(revDestIP) {
			//Check fwd flow with SIP as owner
			revFlowWithSIP := utils.ConntrackKey{}
			revFlowWithSIP.Source_ip = utils.ConvIPv4ToInt(conntrackFlow.Forward.SrcIP)
			revFlowWithSIP.Source_port = conntrackFlow.Forward.SrcPort
			revFlowWithSIP.Dest_ip = utils.ConvIPv4ToInt(conntrackFlow.Reverse.SrcIP)
			revFlowWithSIP.Dest_port = conntrackFlow.Reverse.SrcPort
			revFlowWithSIP.Protocol = conntrackFlow.Forward.Protocol
			revFlowWithSIP.Owner_ip = revFlowWithSIP.Source_ip

			localConntrackCache[revFlowWithSIP] = true

			//Check fwd flow with DIP as owner
			revFlowWithDIP := utils.ConntrackKey{}
			revFlowWithDIP.Source_ip = utils.ConvIPv4ToInt(conntrackFlow.Forward.SrcIP)
			revFlowWithDIP.Source_port = conntrackFlow.Forward.SrcPort
			revFlowWithDIP.Dest_ip = utils.ConvIPv4ToInt(conntrackFlow.Reverse.SrcIP)
			revFlowWithDIP.Dest_port = conntrackFlow.Reverse.SrcPort
			revFlowWithDIP.Protocol = conntrackFlow.Forward.Protocol
			revFlowWithDIP.Owner_ip = revFlowWithDIP.Dest_ip

			localConntrackCache[revFlowWithDIP] = true
		}
<<<<<<< HEAD
=======

>>>>>>> dfdb1ab2
	}

	//Check if the entry is expired..
	iterKey := utils.ConntrackKey{}
	iterNextKey := utils.ConntrackKey{}
	expiredList := make(map[utils.ConntrackKey]bool)
	err = goebpfmaps.GetFirstMapEntryByID(uintptr(unsafe.Pointer(&iterKey)), mapID)
	if err != nil {
		return
	} else {
		for {
			iterValue := utils.ConntrackVal{}
			err = goebpfmaps.GetMapEntryByID(uintptr(unsafe.Pointer(&iterKey)), uintptr(unsafe.Pointer(&iterValue)), mapID)
			if err != nil {
				if errors.Is(err, unix.ENOENT) {
					err = nil
					break
				}
				return
			} else {

				newKey := utils.ConntrackKey{}
				newKey.Source_ip = utils.ConvIPv4ToInt(utils.ConvIntToIPv4(iterKey.Source_ip))
				newKey.Source_port = iterKey.Source_port
				newKey.Dest_ip = utils.ConvIPv4ToInt(utils.ConvIntToIPv4(iterKey.Dest_ip))
				newKey.Dest_port = iterKey.Dest_port
				newKey.Protocol = iterKey.Protocol
				newKey.Owner_ip = utils.ConvIPv4ToInt(utils.ConvIntToIPv4(iterKey.Owner_ip))

				_, ok := localConntrackCache[newKey]
				if !ok {
					//Delete the entry in local cache
					retrievedKey := fmt.Sprintf("Expired/Delete Conntrack Key : Source IP - %s Source port - %d Dest IP - %s Dest port - %d Protocol - %d Owner IP - %s", utils.ConvIntToIPv4(iterKey.Source_ip).String(), iterKey.Source_port, utils.ConvIntToIPv4(iterKey.Dest_ip).String(), iterKey.Dest_port, iterKey.Protocol, utils.ConvIntToIPv4(iterKey.Owner_ip).String())
					c.logger.Info("Conntrack cleanup", "Entry - ", retrievedKey)

					// Copy from iterKey since we will replace the value
					nKey := utils.ConntrackKey{}
					nKey.Source_ip = iterKey.Source_ip
					nKey.Source_port = iterKey.Source_port
					nKey.Dest_ip = iterKey.Dest_ip
					nKey.Dest_port = iterKey.Dest_port
					nKey.Protocol = iterKey.Protocol
					nKey.Owner_ip = iterKey.Owner_ip
					expiredList[nKey] = true
				}

			}
			err = goebpfmaps.GetNextMapEntryByID(uintptr(unsafe.Pointer(&iterKey)), uintptr(unsafe.Pointer(&iterNextKey)), mapID)
			if errors.Is(err, unix.ENOENT) {
				err = nil
				break
			}
			if err != nil {
				break
			}

			iterKey = iterNextKey
		}
	}

	//Delete entries in conntrack table
	//TODO use bulk delete
	for expiredFlow, _ := range expiredList {
		key := fmt.Sprintf("Conntrack Key : Source IP - %s Source port - %d Dest IP - %s Dest port - %d Protocol - %d Owner IP - %s", utils.ConvIntToIPv4(expiredFlow.Source_ip).String(), expiredFlow.Source_port, utils.ConvIntToIPv4(expiredFlow.Dest_ip).String(), expiredFlow.Dest_port, expiredFlow.Protocol, utils.ConvIntToIPv4(expiredFlow.Owner_ip).String())
		c.logger.Info("Conntrack cleanup", "Delete - ", key)
		c.conntrackMap.DeleteMapEntry(uintptr(unsafe.Pointer(&expiredFlow)))
	}

	c.logger.Info("Done cleanup of conntrack map")
	return
}

func (c *conntrackClient) Cleanupv6ConntrackMap() {
	c.logger.Info("Check for any stale entries in the conntrack map")
	bpfMapApi := &goebpfmaps.BpfMap{}
	mapInfo, err := bpfMapApi.GetMapFromPinPath(CONNTRACK_MAP_PIN_PATH)
	if err != nil {
		c.logger.Info("Failed to get mapInfo for conntrack pinpath")
		return
	}
	mapID := int(mapInfo.Id)

	//Read from kernel conntrack table
	conntrackFlows, err := netlink.ConntrackTableList(netlink.ConntrackTable, unix.AF_INET6)
	if err != nil {
		c.logger.Info("Failed to read from conntrack table")
		return
	}

	localConntrackCache := make(map[utils.ConntrackKeyV6]bool)
	// Build local conntrack cache
	for _, conntrackFlow := range conntrackFlows {
		//Check fwd flow with SIP as owner
		fwdFlowWithSIP := utils.ConntrackKeyV6{}
		sip := utils.ConvIPv6ToByte(conntrackFlow.Forward.SrcIP)
		copy(fwdFlowWithSIP.Source_ip[:], sip)
		fwdFlowWithSIP.Source_port = conntrackFlow.Forward.SrcPort
		dip := utils.ConvIPv6ToByte(conntrackFlow.Forward.DstIP)
		copy(fwdFlowWithSIP.Dest_ip[:], dip)
		fwdFlowWithSIP.Dest_port = conntrackFlow.Forward.DstPort
		fwdFlowWithSIP.Protocol = conntrackFlow.Forward.Protocol
		copy(fwdFlowWithSIP.Owner_ip[:], sip)

		localConntrackCache[fwdFlowWithSIP] = true

		//Check fwd flow with DIP as owner
		fwdFlowWithDIP := utils.ConntrackKeyV6{}
		sip = utils.ConvIPv6ToByte(conntrackFlow.Forward.SrcIP)
		copy(fwdFlowWithDIP.Source_ip[:], sip)
		fwdFlowWithDIP.Source_port = conntrackFlow.Forward.SrcPort
		dip = utils.ConvIPv6ToByte(conntrackFlow.Forward.DstIP)
		copy(fwdFlowWithDIP.Dest_ip[:], dip)
		fwdFlowWithDIP.Dest_port = conntrackFlow.Forward.DstPort
		fwdFlowWithDIP.Protocol = conntrackFlow.Forward.Protocol
		copy(fwdFlowWithDIP.Owner_ip[:], dip)

		localConntrackCache[fwdFlowWithDIP] = true

		//Dest can be VIP and pods can be on same node
		destIP := net.ParseIP(conntrackFlow.Forward.DstIP.String())
		revDestIP := net.ParseIP(conntrackFlow.Reverse.SrcIP.String())

		if !destIP.Equal(revDestIP) {
			//Check fwd flow with SIP as owner
			revFlowWithSIP := utils.ConntrackKeyV6{}
			sip = utils.ConvIPv6ToByte(conntrackFlow.Forward.SrcIP)
			copy(revFlowWithSIP.Source_ip[:], sip)
			revFlowWithSIP.Source_port = conntrackFlow.Forward.SrcPort
			dip = utils.ConvIPv6ToByte(conntrackFlow.Reverse.SrcIP)
			copy(revFlowWithSIP.Dest_ip[:], dip)
			revFlowWithSIP.Dest_port = conntrackFlow.Reverse.SrcPort
			revFlowWithSIP.Protocol = conntrackFlow.Forward.Protocol
			copy(revFlowWithSIP.Owner_ip[:], sip)
<<<<<<< HEAD

			localConntrackCache[revFlowWithSIP] = true

			//Check fwd flow with DIP as owner
			revFlowWithDIP := utils.ConntrackKeyV6{}
			sip = utils.ConvIPv6ToByte(conntrackFlow.Forward.SrcIP)
			copy(revFlowWithDIP.Source_ip[:], sip)
			revFlowWithDIP.Source_port = conntrackFlow.Forward.SrcPort
			dip = utils.ConvIPv6ToByte(conntrackFlow.Reverse.SrcIP)
			copy(revFlowWithDIP.Dest_ip[:], dip)
			revFlowWithDIP.Dest_port = conntrackFlow.Reverse.SrcPort
			revFlowWithDIP.Protocol = conntrackFlow.Forward.Protocol
			copy(revFlowWithDIP.Owner_ip[:], dip)

			localConntrackCache[revFlowWithDIP] = true
		}
=======

			localConntrackCache[revFlowWithSIP] = true

			//Check fwd flow with DIP as owner
			revFlowWithDIP := utils.ConntrackKeyV6{}
			sip = utils.ConvIPv6ToByte(conntrackFlow.Forward.SrcIP)
			copy(revFlowWithDIP.Source_ip[:], sip)
			revFlowWithDIP.Source_port = conntrackFlow.Forward.SrcPort
			dip = utils.ConvIPv6ToByte(conntrackFlow.Reverse.SrcIP)
			copy(revFlowWithDIP.Dest_ip[:], dip)
			revFlowWithDIP.Dest_port = conntrackFlow.Reverse.SrcPort
			revFlowWithDIP.Protocol = conntrackFlow.Forward.Protocol
			copy(revFlowWithDIP.Owner_ip[:], dip)

			localConntrackCache[revFlowWithDIP] = true
		}

>>>>>>> dfdb1ab2
	}

	//Check if the entry is expired..
	iterKey := utils.ConntrackKeyV6{}
	iterNextKey := utils.ConntrackKeyV6{}

	expiredList := make(map[utils.ConntrackKeyV6]bool)
	byteSlice := utils.ConvConntrackV6ToByte(iterKey)
	nextbyteSlice := utils.ConvConntrackV6ToByte(iterNextKey)

	err = goebpfmaps.GetFirstMapEntryByID(uintptr(unsafe.Pointer(&byteSlice[0])), mapID)
	if err != nil {
		return
	} else {
		for {
			iterValue := utils.ConntrackVal{}
			err = goebpfmaps.GetMapEntryByID(uintptr(unsafe.Pointer(&byteSlice[0])), uintptr(unsafe.Pointer(&iterValue)), mapID)
			if err != nil {
				if errors.Is(err, unix.ENOENT) {
					err = nil
					break
				}
				return
			} else {
				newKey := utils.ConntrackKeyV6{}
				connKey := utils.ConvByteToConntrackV6(byteSlice)

				utils.CopyV6Bytes(&newKey.Source_ip, connKey.Source_ip)
				utils.CopyV6Bytes(&newKey.Dest_ip, connKey.Dest_ip)

				newKey.Source_port = connKey.Source_port
				newKey.Dest_port = connKey.Dest_port
				newKey.Protocol = connKey.Protocol

				utils.CopyV6Bytes(&newKey.Owner_ip, connKey.Owner_ip)
				_, ok := localConntrackCache[newKey]
				if !ok {
					//Delete the entry in local cache
					retrievedKey := fmt.Sprintf("Expired/Delete Conntrack Key : Source IP - %s Source port - %d Dest IP - %s Dest port - %d Protocol - %d Owner IP - %s", utils.ConvByteToIPv6(newKey.Source_ip).String(), newKey.Source_port, utils.ConvByteToIPv6(newKey.Dest_ip).String(), newKey.Dest_port, newKey.Protocol, utils.ConvByteToIPv6(newKey.Owner_ip).String())
					c.logger.Info("Conntrack cleanup", "Entry - ", retrievedKey)
					expiredList[newKey] = true
				}
			}
			err = goebpfmaps.GetNextMapEntryByID(uintptr(unsafe.Pointer(&byteSlice[0])), uintptr(unsafe.Pointer(&nextbyteSlice[0])), mapID)
			if errors.Is(err, unix.ENOENT) {
				err = nil
				break
			}
			if err != nil {
				break
			}
			copy(byteSlice, nextbyteSlice)
		}
	}

	//Delete entries in conntrack table
	//TODO use bulk delete
	for expiredFlow, _ := range expiredList {
		key := fmt.Sprintf("Conntrack Key : Source IP - %s Source port - %d Dest IP - %s Dest port - %d Protocol - %d Owner IP - %s", utils.ConvByteToIPv6(expiredFlow.Source_ip).String(), expiredFlow.Source_port, utils.ConvByteToIPv6(expiredFlow.Dest_ip).String(), expiredFlow.Dest_port, expiredFlow.Protocol, utils.ConvByteToIPv6(expiredFlow.Owner_ip).String())
		c.logger.Info("Conntrack cleanup", "Delete - ", key)
		ceByteSlice := utils.ConvConntrackV6ToByte(expiredFlow)
		c.printByteArray(ceByteSlice)
		c.conntrackMap.DeleteMapEntry(uintptr(unsafe.Pointer(&ceByteSlice[0])))
	}

	c.logger.Info("Done cleanup of conntrack map")
	return
}

func (c *conntrackClient) printByteArray(byteArray []byte) {
	for _, b := range byteArray {
		c.logger.Info("CONNTRACK VAL", "->", b)
	}
	c.logger.Info("DONE")
}<|MERGE_RESOLUTION|>--- conflicted
+++ resolved
@@ -107,10 +107,7 @@
 
 			localConntrackCache[revFlowWithDIP] = true
 		}
-<<<<<<< HEAD
-=======
-
->>>>>>> dfdb1ab2
+
 	}
 
 	//Check if the entry is expired..
@@ -244,7 +241,6 @@
 			revFlowWithSIP.Dest_port = conntrackFlow.Reverse.SrcPort
 			revFlowWithSIP.Protocol = conntrackFlow.Forward.Protocol
 			copy(revFlowWithSIP.Owner_ip[:], sip)
-<<<<<<< HEAD
 
 			localConntrackCache[revFlowWithSIP] = true
 
@@ -261,25 +257,7 @@
 
 			localConntrackCache[revFlowWithDIP] = true
 		}
-=======
-
-			localConntrackCache[revFlowWithSIP] = true
-
-			//Check fwd flow with DIP as owner
-			revFlowWithDIP := utils.ConntrackKeyV6{}
-			sip = utils.ConvIPv6ToByte(conntrackFlow.Forward.SrcIP)
-			copy(revFlowWithDIP.Source_ip[:], sip)
-			revFlowWithDIP.Source_port = conntrackFlow.Forward.SrcPort
-			dip = utils.ConvIPv6ToByte(conntrackFlow.Reverse.SrcIP)
-			copy(revFlowWithDIP.Dest_ip[:], dip)
-			revFlowWithDIP.Dest_port = conntrackFlow.Reverse.SrcPort
-			revFlowWithDIP.Protocol = conntrackFlow.Forward.Protocol
-			copy(revFlowWithDIP.Owner_ip[:], dip)
-
-			localConntrackCache[revFlowWithDIP] = true
-		}
-
->>>>>>> dfdb1ab2
+
 	}
 
 	//Check if the entry is expired..
