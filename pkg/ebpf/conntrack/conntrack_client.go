package conntrack

import (
	"errors"
	"fmt"
	"net"
	"unsafe"

	goebpfmaps "github.com/aws/aws-ebpf-sdk-go/pkg/maps"
	"github.com/aws/aws-network-policy-agent/pkg/utils"
	"github.com/go-logr/logr"
	"github.com/vishvananda/netlink"
	"golang.org/x/sys/unix"
)

var (
	CONNTRACK_MAP_PIN_PATH = "/sys/fs/bpf/globals/aws/maps/global_aws_conntrack_map"
)

type ConntrackClient interface {
	CleanupConntrackMap()
	Cleanupv6ConntrackMap()
}

var _ ConntrackClient = (*conntrackClient)(nil)

type conntrackClient struct {
	conntrackMap          goebpfmaps.BpfMap
	enableIPv6            bool
	logger                logr.Logger
	hydratelocalConntrack bool
	localConntrackV4Cache map[utils.ConntrackKey]bool
	localConntrackV6Cache map[utils.ConntrackKeyV6]bool
}

func NewConntrackClient(conntrackMap goebpfmaps.BpfMap, enableIPv6 bool, logger logr.Logger) *conntrackClient {
	return &conntrackClient{
		conntrackMap:          conntrackMap,
		enableIPv6:            enableIPv6,
		logger:                logger,
		hydratelocalConntrack: true,
	}
}

func (c *conntrackClient) InitializeLocalCache() {
	if c.enableIPv6 {
		c.localConntrackV6Cache = make(map[utils.ConntrackKeyV6]bool)
	} else {
		c.localConntrackV4Cache = make((map[utils.ConntrackKey]bool))
	}
}

func (c *conntrackClient) CleanupConntrackMap() {
	c.logger.Info("Check for any stale entries in the conntrack map")
	bpfMapApi := &goebpfmaps.BpfMap{}
	mapInfo, err := bpfMapApi.GetMapFromPinPath(CONNTRACK_MAP_PIN_PATH)
	if err != nil {
		c.logger.Info("Failed to get mapInfo for conntrack pinpath")
		return
	}
	mapID := int(mapInfo.Id)

	// Read from eBPF Table if local conntrack table is not cached
	if c.hydratelocalConntrack {
		//Lets cleanup all entries in cache
		c.InitializeLocalCache()

<<<<<<< HEAD
	localConntrackCache := make(map[utils.ConntrackKey]bool)
	// Build local conntrack cache
	for _, conntrackFlow := range conntrackFlows {
		//Check fwd flow with SIP as owner
		fwdFlowWithSIP := utils.ConntrackKey{}
		fwdFlowWithSIP.Source_ip = utils.ConvIPv4ToInt(conntrackFlow.Forward.SrcIP)
		fwdFlowWithSIP.Source_port = conntrackFlow.Forward.SrcPort
		fwdFlowWithSIP.Dest_ip = utils.ConvIPv4ToInt(conntrackFlow.Forward.DstIP)
		fwdFlowWithSIP.Dest_port = conntrackFlow.Forward.DstPort
		fwdFlowWithSIP.Protocol = conntrackFlow.Forward.Protocol
		fwdFlowWithSIP.Owner_ip = fwdFlowWithSIP.Source_ip

		localConntrackCache[fwdFlowWithSIP] = true

		//Check fwd flow with DIP as owner
		fwdFlowWithDIP := utils.ConntrackKey{}
		fwdFlowWithDIP.Source_ip = utils.ConvIPv4ToInt(conntrackFlow.Forward.SrcIP)
		fwdFlowWithDIP.Source_port = conntrackFlow.Forward.SrcPort
		fwdFlowWithDIP.Dest_ip = utils.ConvIPv4ToInt(conntrackFlow.Forward.DstIP)
		fwdFlowWithDIP.Dest_port = conntrackFlow.Forward.DstPort
		fwdFlowWithDIP.Protocol = conntrackFlow.Forward.Protocol
		fwdFlowWithDIP.Owner_ip = fwdFlowWithDIP.Dest_ip

		localConntrackCache[fwdFlowWithDIP] = true

		//Dest can be VIP and pods can be on same node
		destIP := net.ParseIP(conntrackFlow.Forward.DstIP.String())
		revDestIP := net.ParseIP(conntrackFlow.Reverse.SrcIP.String())

		if !destIP.Equal(revDestIP) {
			//Check fwd flow with SIP as owner
			revFlowWithSIP := utils.ConntrackKey{}
			revFlowWithSIP.Source_ip = utils.ConvIPv4ToInt(conntrackFlow.Forward.SrcIP)
			revFlowWithSIP.Source_port = conntrackFlow.Forward.SrcPort
			revFlowWithSIP.Dest_ip = utils.ConvIPv4ToInt(conntrackFlow.Reverse.SrcIP)
			revFlowWithSIP.Dest_port = conntrackFlow.Reverse.SrcPort
			revFlowWithSIP.Protocol = conntrackFlow.Forward.Protocol
			revFlowWithSIP.Owner_ip = revFlowWithSIP.Source_ip

			localConntrackCache[revFlowWithSIP] = true

			//Check fwd flow with DIP as owner
			revFlowWithDIP := utils.ConntrackKey{}
			revFlowWithDIP.Source_ip = utils.ConvIPv4ToInt(conntrackFlow.Forward.SrcIP)
			revFlowWithDIP.Source_port = conntrackFlow.Forward.SrcPort
			revFlowWithDIP.Dest_ip = utils.ConvIPv4ToInt(conntrackFlow.Reverse.SrcIP)
			revFlowWithDIP.Dest_port = conntrackFlow.Reverse.SrcPort
			revFlowWithDIP.Protocol = conntrackFlow.Forward.Protocol
			revFlowWithDIP.Owner_ip = revFlowWithDIP.Dest_ip

			localConntrackCache[revFlowWithDIP] = true
		}

	}

	//Check if the entry is expired..
	iterKey := utils.ConntrackKey{}
	iterNextKey := utils.ConntrackKey{}
	expiredList := make(map[utils.ConntrackKey]bool)
	err = goebpfmaps.GetFirstMapEntryByID(uintptr(unsafe.Pointer(&iterKey)), mapID)
	if err != nil {
		return
	} else {
		for {
			iterValue := utils.ConntrackVal{}
			err = goebpfmaps.GetMapEntryByID(uintptr(unsafe.Pointer(&iterKey)), uintptr(unsafe.Pointer(&iterValue)), mapID)
			if err != nil {
				if errors.Is(err, unix.ENOENT) {
					err = nil
					break
				}
				return
			} else {

				newKey := utils.ConntrackKey{}
				newKey.Source_ip = utils.ConvIPv4ToInt(utils.ConvIntToIPv4(iterKey.Source_ip))
				newKey.Source_port = iterKey.Source_port
				newKey.Dest_ip = utils.ConvIPv4ToInt(utils.ConvIntToIPv4(iterKey.Dest_ip))
				newKey.Dest_port = iterKey.Dest_port
				newKey.Protocol = iterKey.Protocol
				newKey.Owner_ip = utils.ConvIPv4ToInt(utils.ConvIntToIPv4(iterKey.Owner_ip))

				_, ok := localConntrackCache[newKey]
				if !ok {
					//Delete the entry in local cache
					retrievedKey := fmt.Sprintf("Expired/Delete Conntrack Key : Source IP - %s Source port - %d Dest IP - %s Dest port - %d Protocol - %d Owner IP - %s", utils.ConvIntToIPv4(iterKey.Source_ip).String(), iterKey.Source_port, utils.ConvIntToIPv4(iterKey.Dest_ip).String(), iterKey.Dest_port, iterKey.Protocol, utils.ConvIntToIPv4(iterKey.Owner_ip).String())
					c.logger.Info("Conntrack cleanup", "Entry - ", retrievedKey)

					// Copy from iterKey since we will replace the value
					nKey := utils.ConntrackKey{}
					nKey.Source_ip = iterKey.Source_ip
					nKey.Source_port = iterKey.Source_port
					nKey.Dest_ip = iterKey.Dest_ip
					nKey.Dest_port = iterKey.Dest_port
					nKey.Protocol = iterKey.Protocol
					nKey.Owner_ip = iterKey.Owner_ip
					expiredList[nKey] = true
				}

=======
		iterKey := utils.ConntrackKey{}
		iterNextKey := utils.ConntrackKey{}
		err = goebpfmaps.GetFirstMapEntryByID(uintptr(unsafe.Pointer(&iterKey)), mapID)
		if err != nil {
			return
		} else {
			for {
				iterValue := utils.ConntrackVal{}
				err = goebpfmaps.GetMapEntryByID(uintptr(unsafe.Pointer(&iterKey)), uintptr(unsafe.Pointer(&iterValue)), mapID)
				if err != nil {
					if errors.Is(err, unix.ENOENT) {
						err = nil
						break
					}
					return
				} else {

					newKey := utils.ConntrackKey{}
					newKey.Source_ip = iterKey.Source_ip
					newKey.Source_port = iterKey.Source_port
					newKey.Dest_ip = iterKey.Dest_ip
					newKey.Dest_port = iterKey.Dest_port
					newKey.Protocol = iterKey.Protocol
					newKey.Owner_ip = iterKey.Owner_ip
					c.localConntrackV4Cache[newKey] = true
				}
				err = goebpfmaps.GetNextMapEntryByID(uintptr(unsafe.Pointer(&iterKey)), uintptr(unsafe.Pointer(&iterNextKey)), mapID)
				if errors.Is(err, unix.ENOENT) {
					err = nil
					break
				}
				if err != nil {
					break
				}

				iterKey = iterNextKey
>>>>>>> 14858d43
			}
		}
		c.logger.Info("hydrated local conntrack cache")
		c.hydratelocalConntrack = false
	} else {
		// Conntrack table is already hydrated from previous run
		// So read from kernel conntrack table
		conntrackFlows, err := netlink.ConntrackTableList(netlink.ConntrackTable, unix.AF_INET)
		if err != nil {
			c.logger.Info("Failed to read from conntrack table")
			return
		}
		kernelConntrackV4Cache := make(map[utils.ConntrackKey]bool)
		// Build kernel conntrack cache
		for _, conntrackFlow := range conntrackFlows {
			//Check fwd flow with SIP as owner
			fwdFlowWithSIP := utils.ConntrackKey{}
			fwdFlowWithSIP.Source_ip = utils.ConvIPv4ToInt(conntrackFlow.Forward.SrcIP)
			fwdFlowWithSIP.Source_port = conntrackFlow.Forward.SrcPort
			fwdFlowWithSIP.Dest_ip = utils.ConvIPv4ToInt(conntrackFlow.Forward.DstIP)
			fwdFlowWithSIP.Dest_port = conntrackFlow.Forward.DstPort
			fwdFlowWithSIP.Protocol = conntrackFlow.Forward.Protocol
			fwdFlowWithSIP.Owner_ip = fwdFlowWithSIP.Source_ip

			kernelConntrackV4Cache[fwdFlowWithSIP] = true

			//Check fwd flow with DIP as owner
			fwdFlowWithDIP := utils.ConntrackKey{}
			fwdFlowWithDIP.Source_ip = utils.ConvIPv4ToInt(conntrackFlow.Forward.SrcIP)
			fwdFlowWithDIP.Source_port = conntrackFlow.Forward.SrcPort
			fwdFlowWithDIP.Dest_ip = utils.ConvIPv4ToInt(conntrackFlow.Forward.DstIP)
			fwdFlowWithDIP.Dest_port = conntrackFlow.Forward.DstPort
			fwdFlowWithDIP.Protocol = conntrackFlow.Forward.Protocol
			fwdFlowWithDIP.Owner_ip = fwdFlowWithDIP.Dest_ip

			kernelConntrackV4Cache[fwdFlowWithDIP] = true

			//Dest can be VIP and pods can be on same node
			destIP := net.ParseIP(conntrackFlow.Forward.DstIP.String())
			revDestIP := net.ParseIP(conntrackFlow.Reverse.SrcIP.String())

			if !destIP.Equal(revDestIP) {
				//Check fwd flow with SIP as owner
				revFlowWithSIP := utils.ConntrackKey{}
				revFlowWithSIP.Source_ip = utils.ConvIPv4ToInt(conntrackFlow.Forward.SrcIP)
				revFlowWithSIP.Source_port = conntrackFlow.Forward.SrcPort
				revFlowWithSIP.Dest_ip = utils.ConvIPv4ToInt(conntrackFlow.Reverse.SrcIP)
				revFlowWithSIP.Dest_port = conntrackFlow.Reverse.SrcPort
				revFlowWithSIP.Protocol = conntrackFlow.Forward.Protocol
				revFlowWithSIP.Owner_ip = revFlowWithSIP.Source_ip

				kernelConntrackV4Cache[revFlowWithSIP] = true

				//Check fwd flow with DIP as owner
				revFlowWithDIP := utils.ConntrackKey{}
				revFlowWithDIP.Source_ip = utils.ConvIPv4ToInt(conntrackFlow.Forward.SrcIP)
				revFlowWithDIP.Source_port = conntrackFlow.Forward.SrcPort
				revFlowWithDIP.Dest_ip = utils.ConvIPv4ToInt(conntrackFlow.Reverse.SrcIP)
				revFlowWithDIP.Dest_port = conntrackFlow.Reverse.SrcPort
				revFlowWithDIP.Protocol = conntrackFlow.Forward.Protocol
				revFlowWithDIP.Owner_ip = revFlowWithDIP.Dest_ip

				kernelConntrackV4Cache[revFlowWithDIP] = true
			}
<<<<<<< HEAD

			iterKey = iterNextKey
=======
>>>>>>> 14858d43
		}
		// Check if the local cache and kernel cache is in sync
		for localConntrackEntry, _ := range c.localConntrackV4Cache {
			newKey := utils.ConntrackKey{}
			newKey.Source_ip = utils.ConvIPv4ToInt(utils.ConvIntToIPv4(localConntrackEntry.Source_ip))
			newKey.Source_port = localConntrackEntry.Source_port
			newKey.Dest_ip = utils.ConvIPv4ToInt(utils.ConvIntToIPv4(localConntrackEntry.Dest_ip))
			newKey.Dest_port = localConntrackEntry.Dest_port
			newKey.Protocol = localConntrackEntry.Protocol
			newKey.Owner_ip = utils.ConvIPv4ToInt(utils.ConvIntToIPv4(localConntrackEntry.Owner_ip))
			_, ok := kernelConntrackV4Cache[newKey]
			if !ok {
				// Delete the entry in local cache since kernel entry is still missing so expired case
				expiredFlow := localConntrackEntry
				key := fmt.Sprintf("Conntrack Key : Source IP - %s Source port - %d Dest IP - %s Dest port - %d Protocol - %d Owner IP - %s", utils.ConvIntToIPv4(expiredFlow.Source_ip).String(), expiredFlow.Source_port, utils.ConvIntToIPv4(expiredFlow.Dest_ip).String(), expiredFlow.Dest_port, expiredFlow.Protocol, utils.ConvIntToIPv4(expiredFlow.Owner_ip).String())
				c.logger.Info("Conntrack cleanup", "Delete - ", key)
				c.conntrackMap.DeleteMapEntry(uintptr(unsafe.Pointer(&expiredFlow)))

<<<<<<< HEAD
	//Delete entries in conntrack table
	//TODO use bulk delete
	for expiredFlow, _ := range expiredList {
		key := fmt.Sprintf("Conntrack Key : Source IP - %s Source port - %d Dest IP - %s Dest port - %d Protocol - %d Owner IP - %s", utils.ConvIntToIPv4(expiredFlow.Source_ip).String(), expiredFlow.Source_port, utils.ConvIntToIPv4(expiredFlow.Dest_ip).String(), expiredFlow.Dest_port, expiredFlow.Protocol, utils.ConvIntToIPv4(expiredFlow.Owner_ip).String())
		c.logger.Info("Conntrack cleanup", "Delete - ", key)
		c.conntrackMap.DeleteMapEntry(uintptr(unsafe.Pointer(&expiredFlow)))
=======
			}
		}
		//c.localConntrackV4Cache = make(map[utils.ConntrackKey]bool)
		c.logger.Info("Done cleanup of conntrack map")
		c.hydratelocalConntrack = true
>>>>>>> 14858d43
	}
	return
}

func (c *conntrackClient) Cleanupv6ConntrackMap() {
	c.logger.Info("Check for any stale entries in the conntrack map")
	bpfMapApi := &goebpfmaps.BpfMap{}
	mapInfo, err := bpfMapApi.GetMapFromPinPath(CONNTRACK_MAP_PIN_PATH)
	if err != nil {
		c.logger.Info("Failed to get mapInfo for conntrack pinpath")
		return
	}
	mapID := int(mapInfo.Id)

	// Read from eBPF Table if local conntrack table is not cached
	if c.hydratelocalConntrack {
		//Lets cleanup all entries in cache
		c.InitializeLocalCache()
		iterKey := utils.ConntrackKeyV6{}
		iterNextKey := utils.ConntrackKeyV6{}

<<<<<<< HEAD
	localConntrackCache := make(map[utils.ConntrackKeyV6]bool)
	// Build local conntrack cache
	for _, conntrackFlow := range conntrackFlows {
		//Check fwd flow with SIP as owner
		fwdFlowWithSIP := utils.ConntrackKeyV6{}
		sip := utils.ConvIPv6ToByte(conntrackFlow.Forward.SrcIP)
		copy(fwdFlowWithSIP.Source_ip[:], sip)
		fwdFlowWithSIP.Source_port = conntrackFlow.Forward.SrcPort
		dip := utils.ConvIPv6ToByte(conntrackFlow.Forward.DstIP)
		copy(fwdFlowWithSIP.Dest_ip[:], dip)
		fwdFlowWithSIP.Dest_port = conntrackFlow.Forward.DstPort
		fwdFlowWithSIP.Protocol = conntrackFlow.Forward.Protocol
		copy(fwdFlowWithSIP.Owner_ip[:], sip)

		localConntrackCache[fwdFlowWithSIP] = true

		//Check fwd flow with DIP as owner
		fwdFlowWithDIP := utils.ConntrackKeyV6{}
		sip = utils.ConvIPv6ToByte(conntrackFlow.Forward.SrcIP)
		copy(fwdFlowWithDIP.Source_ip[:], sip)
		fwdFlowWithDIP.Source_port = conntrackFlow.Forward.SrcPort
		dip = utils.ConvIPv6ToByte(conntrackFlow.Forward.DstIP)
		copy(fwdFlowWithDIP.Dest_ip[:], dip)
		fwdFlowWithDIP.Dest_port = conntrackFlow.Forward.DstPort
		fwdFlowWithDIP.Protocol = conntrackFlow.Forward.Protocol
		copy(fwdFlowWithDIP.Owner_ip[:], dip)

		localConntrackCache[fwdFlowWithDIP] = true

		//Dest can be VIP and pods can be on same node
		destIP := net.ParseIP(conntrackFlow.Forward.DstIP.String())
		revDestIP := net.ParseIP(conntrackFlow.Reverse.SrcIP.String())

		if !destIP.Equal(revDestIP) {
			//Check fwd flow with SIP as owner
			revFlowWithSIP := utils.ConntrackKeyV6{}
			sip = utils.ConvIPv6ToByte(conntrackFlow.Forward.SrcIP)
			copy(revFlowWithSIP.Source_ip[:], sip)
			revFlowWithSIP.Source_port = conntrackFlow.Forward.SrcPort
			dip = utils.ConvIPv6ToByte(conntrackFlow.Reverse.SrcIP)
			copy(revFlowWithSIP.Dest_ip[:], dip)
			revFlowWithSIP.Dest_port = conntrackFlow.Reverse.SrcPort
			revFlowWithSIP.Protocol = conntrackFlow.Forward.Protocol
			copy(revFlowWithSIP.Owner_ip[:], sip)

			localConntrackCache[revFlowWithSIP] = true

			//Check fwd flow with DIP as owner
			revFlowWithDIP := utils.ConntrackKeyV6{}
			sip = utils.ConvIPv6ToByte(conntrackFlow.Forward.SrcIP)
			copy(revFlowWithDIP.Source_ip[:], sip)
			revFlowWithDIP.Source_port = conntrackFlow.Forward.SrcPort
			dip = utils.ConvIPv6ToByte(conntrackFlow.Reverse.SrcIP)
			copy(revFlowWithDIP.Dest_ip[:], dip)
			revFlowWithDIP.Dest_port = conntrackFlow.Reverse.SrcPort
			revFlowWithDIP.Protocol = conntrackFlow.Forward.Protocol
			copy(revFlowWithDIP.Owner_ip[:], dip)

			localConntrackCache[revFlowWithDIP] = true
		}

	}
=======
		byteSlice := utils.ConvConntrackV6ToByte(iterKey)
		nextbyteSlice := utils.ConvConntrackV6ToByte(iterNextKey)
>>>>>>> 14858d43

		err = goebpfmaps.GetFirstMapEntryByID(uintptr(unsafe.Pointer(&byteSlice[0])), mapID)
		if err != nil {
			return
		} else {
			for {
				iterValue := utils.ConntrackVal{}
				err = goebpfmaps.GetMapEntryByID(uintptr(unsafe.Pointer(&byteSlice[0])), uintptr(unsafe.Pointer(&iterValue)), mapID)
				if err != nil {
					if errors.Is(err, unix.ENOENT) {
						err = nil
						break
					}
					return
				} else {
					newKey := utils.ConntrackKeyV6{}
					connKey := utils.ConvByteToConntrackV6(byteSlice)

					utils.CopyV6Bytes(&newKey.Source_ip, connKey.Source_ip)
					utils.CopyV6Bytes(&newKey.Dest_ip, connKey.Dest_ip)

<<<<<<< HEAD
	err = goebpfmaps.GetFirstMapEntryByID(uintptr(unsafe.Pointer(&byteSlice[0])), mapID)
	if err != nil {
		return
	} else {
		for {
			iterValue := utils.ConntrackVal{}
			err = goebpfmaps.GetMapEntryByID(uintptr(unsafe.Pointer(&byteSlice[0])), uintptr(unsafe.Pointer(&iterValue)), mapID)
			if err != nil {
				if errors.Is(err, unix.ENOENT) {
					err = nil
					break
				}
				return
			} else {
				newKey := utils.ConntrackKeyV6{}
				connKey := utils.ConvByteToConntrackV6(byteSlice)

				utils.CopyV6Bytes(&newKey.Source_ip, connKey.Source_ip)
				utils.CopyV6Bytes(&newKey.Dest_ip, connKey.Dest_ip)

				newKey.Source_port = connKey.Source_port
				newKey.Dest_port = connKey.Dest_port
				newKey.Protocol = connKey.Protocol

				utils.CopyV6Bytes(&newKey.Owner_ip, connKey.Owner_ip)
				_, ok := localConntrackCache[newKey]
				if !ok {
					//Delete the entry in local cache
					retrievedKey := fmt.Sprintf("Expired/Delete Conntrack Key : Source IP - %s Source port - %d Dest IP - %s Dest port - %d Protocol - %d Owner IP - %s", utils.ConvByteToIPv6(newKey.Source_ip).String(), newKey.Source_port, utils.ConvByteToIPv6(newKey.Dest_ip).String(), newKey.Dest_port, newKey.Protocol, utils.ConvByteToIPv6(newKey.Owner_ip).String())
					c.logger.Info("Conntrack cleanup", "Entry - ", retrievedKey)
					expiredList[newKey] = true
=======
					newKey.Source_port = connKey.Source_port
					newKey.Dest_port = connKey.Dest_port
					newKey.Protocol = connKey.Protocol

					utils.CopyV6Bytes(&newKey.Owner_ip, connKey.Owner_ip)
					c.localConntrackV6Cache[newKey] = true
>>>>>>> 14858d43
				}
				err = goebpfmaps.GetNextMapEntryByID(uintptr(unsafe.Pointer(&byteSlice[0])), uintptr(unsafe.Pointer(&nextbyteSlice[0])), mapID)
				if errors.Is(err, unix.ENOENT) {
					err = nil
					break
				}
				if err != nil {
					break
				}
				copy(byteSlice, nextbyteSlice)
			}
		}
		c.logger.Info("hydrated local conntrack cache")
		c.hydratelocalConntrack = false
	} else {
		// Conntrack table is already hydrated from previous run
		// So read from kernel conntrack table
		conntrackFlows, err := netlink.ConntrackTableList(netlink.ConntrackTable, unix.AF_INET6)
		if err != nil {
			c.logger.Info("Failed to read from conntrack table")
			return
		}

		kernelConntrackV6Cache := make(map[utils.ConntrackKeyV6]bool)
		// Build local conntrack cache
		for _, conntrackFlow := range conntrackFlows {
			//Check fwd flow with SIP as owner
			fwdFlowWithSIP := utils.ConntrackKeyV6{}
			sip := utils.ConvIPv6ToByte(conntrackFlow.Forward.SrcIP)
			copy(fwdFlowWithSIP.Source_ip[:], sip)
			fwdFlowWithSIP.Source_port = conntrackFlow.Forward.SrcPort
			dip := utils.ConvIPv6ToByte(conntrackFlow.Forward.DstIP)
			copy(fwdFlowWithSIP.Dest_ip[:], dip)
			fwdFlowWithSIP.Dest_port = conntrackFlow.Forward.DstPort
			fwdFlowWithSIP.Protocol = conntrackFlow.Forward.Protocol
			copy(fwdFlowWithSIP.Owner_ip[:], sip)

			kernelConntrackV6Cache[fwdFlowWithSIP] = true

			//Check fwd flow with DIP as owner
			fwdFlowWithDIP := utils.ConntrackKeyV6{}
			sip = utils.ConvIPv6ToByte(conntrackFlow.Forward.SrcIP)
			copy(fwdFlowWithDIP.Source_ip[:], sip)
			fwdFlowWithDIP.Source_port = conntrackFlow.Forward.SrcPort
			dip = utils.ConvIPv6ToByte(conntrackFlow.Forward.DstIP)
			copy(fwdFlowWithDIP.Dest_ip[:], dip)
			fwdFlowWithDIP.Dest_port = conntrackFlow.Forward.DstPort
			fwdFlowWithDIP.Protocol = conntrackFlow.Forward.Protocol
			copy(fwdFlowWithDIP.Owner_ip[:], dip)

			kernelConntrackV6Cache[fwdFlowWithDIP] = true

			//Dest can be VIP and pods can be on same node
			destIP := net.ParseIP(conntrackFlow.Forward.DstIP.String())
			revDestIP := net.ParseIP(conntrackFlow.Reverse.SrcIP.String())

			if !destIP.Equal(revDestIP) {
				//Check fwd flow with SIP as owner
				revFlowWithSIP := utils.ConntrackKeyV6{}
				sip = utils.ConvIPv6ToByte(conntrackFlow.Forward.SrcIP)
				copy(revFlowWithSIP.Source_ip[:], sip)
				revFlowWithSIP.Source_port = conntrackFlow.Forward.SrcPort
				dip = utils.ConvIPv6ToByte(conntrackFlow.Reverse.SrcIP)
				copy(revFlowWithSIP.Dest_ip[:], dip)
				revFlowWithSIP.Dest_port = conntrackFlow.Reverse.SrcPort
				revFlowWithSIP.Protocol = conntrackFlow.Forward.Protocol
				copy(revFlowWithSIP.Owner_ip[:], sip)

				kernelConntrackV6Cache[revFlowWithSIP] = true

				//Check fwd flow with DIP as owner
				revFlowWithDIP := utils.ConntrackKeyV6{}
				sip = utils.ConvIPv6ToByte(conntrackFlow.Forward.SrcIP)
				copy(revFlowWithDIP.Source_ip[:], sip)
				revFlowWithDIP.Source_port = conntrackFlow.Forward.SrcPort
				dip = utils.ConvIPv6ToByte(conntrackFlow.Reverse.SrcIP)
				copy(revFlowWithDIP.Dest_ip[:], dip)
				revFlowWithDIP.Dest_port = conntrackFlow.Reverse.SrcPort
				revFlowWithDIP.Protocol = conntrackFlow.Forward.Protocol
				copy(revFlowWithDIP.Owner_ip[:], dip)

				kernelConntrackV6Cache[revFlowWithDIP] = true
			}

		}
		// Check if the local cache and kernel cache is in sync
		for localConntrackEntry, _ := range c.localConntrackV6Cache {
			_, ok := kernelConntrackV6Cache[localConntrackEntry]
			if !ok {
				// Delete the entry in local cache since kernel entry is still missing so expired case
				expiredFlow := localConntrackEntry
				key := fmt.Sprintf("Conntrack Key : Source IP - %s Source port - %d Dest IP - %s Dest port - %d Protocol - %d Owner IP - %s", utils.ConvByteToIPv6(expiredFlow.Source_ip).String(), expiredFlow.Source_port, utils.ConvByteToIPv6(expiredFlow.Dest_ip).String(), expiredFlow.Dest_port, expiredFlow.Protocol, utils.ConvByteToIPv6(expiredFlow.Owner_ip).String())
				c.logger.Info("Conntrack cleanup", "Delete - ", key)
				ceByteSlice := utils.ConvConntrackV6ToByte(expiredFlow)
				c.printByteArray(ceByteSlice)
				c.conntrackMap.DeleteMapEntry(uintptr(unsafe.Pointer(&ceByteSlice[0])))
			}
		}
		//Lets cleanup all entries in cache
		c.localConntrackV6Cache = make(map[utils.ConntrackKeyV6]bool)
		c.logger.Info("Done cleanup of conntrack map")
		c.hydratelocalConntrack = true
	}
	return
}

<<<<<<< HEAD
	//Delete entries in conntrack table
	//TODO use bulk delete
	for expiredFlow, _ := range expiredList {
		key := fmt.Sprintf("Conntrack Key : Source IP - %s Source port - %d Dest IP - %s Dest port - %d Protocol - %d Owner IP - %s", utils.ConvByteToIPv6(expiredFlow.Source_ip).String(), expiredFlow.Source_port, utils.ConvByteToIPv6(expiredFlow.Dest_ip).String(), expiredFlow.Dest_port, expiredFlow.Protocol, utils.ConvByteToIPv6(expiredFlow.Owner_ip).String())
		c.logger.Info("Conntrack cleanup", "Delete - ", key)
		ceByteSlice := utils.ConvConntrackV6ToByte(expiredFlow)
		c.printByteArray(ceByteSlice)
		c.conntrackMap.DeleteMapEntry(uintptr(unsafe.Pointer(&ceByteSlice[0])))
	}

	c.logger.Info("Done cleanup of conntrack map")
	return
}

func (c *conntrackClient) printByteArray(byteArray []byte) {
	for _, b := range byteArray {
		c.logger.Info("CONNTRACK VAL", "->", b)
	}
=======
func (c *conntrackClient) printByteArray(byteArray []byte) {
	for _, b := range byteArray {
		c.logger.Info("CONNTRACK VAL", "->", b)
	}
>>>>>>> 14858d43
	c.logger.Info("DONE")
}<|MERGE_RESOLUTION|>--- conflicted
+++ resolved
@@ -65,107 +65,6 @@
 		//Lets cleanup all entries in cache
 		c.InitializeLocalCache()
 
-<<<<<<< HEAD
-	localConntrackCache := make(map[utils.ConntrackKey]bool)
-	// Build local conntrack cache
-	for _, conntrackFlow := range conntrackFlows {
-		//Check fwd flow with SIP as owner
-		fwdFlowWithSIP := utils.ConntrackKey{}
-		fwdFlowWithSIP.Source_ip = utils.ConvIPv4ToInt(conntrackFlow.Forward.SrcIP)
-		fwdFlowWithSIP.Source_port = conntrackFlow.Forward.SrcPort
-		fwdFlowWithSIP.Dest_ip = utils.ConvIPv4ToInt(conntrackFlow.Forward.DstIP)
-		fwdFlowWithSIP.Dest_port = conntrackFlow.Forward.DstPort
-		fwdFlowWithSIP.Protocol = conntrackFlow.Forward.Protocol
-		fwdFlowWithSIP.Owner_ip = fwdFlowWithSIP.Source_ip
-
-		localConntrackCache[fwdFlowWithSIP] = true
-
-		//Check fwd flow with DIP as owner
-		fwdFlowWithDIP := utils.ConntrackKey{}
-		fwdFlowWithDIP.Source_ip = utils.ConvIPv4ToInt(conntrackFlow.Forward.SrcIP)
-		fwdFlowWithDIP.Source_port = conntrackFlow.Forward.SrcPort
-		fwdFlowWithDIP.Dest_ip = utils.ConvIPv4ToInt(conntrackFlow.Forward.DstIP)
-		fwdFlowWithDIP.Dest_port = conntrackFlow.Forward.DstPort
-		fwdFlowWithDIP.Protocol = conntrackFlow.Forward.Protocol
-		fwdFlowWithDIP.Owner_ip = fwdFlowWithDIP.Dest_ip
-
-		localConntrackCache[fwdFlowWithDIP] = true
-
-		//Dest can be VIP and pods can be on same node
-		destIP := net.ParseIP(conntrackFlow.Forward.DstIP.String())
-		revDestIP := net.ParseIP(conntrackFlow.Reverse.SrcIP.String())
-
-		if !destIP.Equal(revDestIP) {
-			//Check fwd flow with SIP as owner
-			revFlowWithSIP := utils.ConntrackKey{}
-			revFlowWithSIP.Source_ip = utils.ConvIPv4ToInt(conntrackFlow.Forward.SrcIP)
-			revFlowWithSIP.Source_port = conntrackFlow.Forward.SrcPort
-			revFlowWithSIP.Dest_ip = utils.ConvIPv4ToInt(conntrackFlow.Reverse.SrcIP)
-			revFlowWithSIP.Dest_port = conntrackFlow.Reverse.SrcPort
-			revFlowWithSIP.Protocol = conntrackFlow.Forward.Protocol
-			revFlowWithSIP.Owner_ip = revFlowWithSIP.Source_ip
-
-			localConntrackCache[revFlowWithSIP] = true
-
-			//Check fwd flow with DIP as owner
-			revFlowWithDIP := utils.ConntrackKey{}
-			revFlowWithDIP.Source_ip = utils.ConvIPv4ToInt(conntrackFlow.Forward.SrcIP)
-			revFlowWithDIP.Source_port = conntrackFlow.Forward.SrcPort
-			revFlowWithDIP.Dest_ip = utils.ConvIPv4ToInt(conntrackFlow.Reverse.SrcIP)
-			revFlowWithDIP.Dest_port = conntrackFlow.Reverse.SrcPort
-			revFlowWithDIP.Protocol = conntrackFlow.Forward.Protocol
-			revFlowWithDIP.Owner_ip = revFlowWithDIP.Dest_ip
-
-			localConntrackCache[revFlowWithDIP] = true
-		}
-
-	}
-
-	//Check if the entry is expired..
-	iterKey := utils.ConntrackKey{}
-	iterNextKey := utils.ConntrackKey{}
-	expiredList := make(map[utils.ConntrackKey]bool)
-	err = goebpfmaps.GetFirstMapEntryByID(uintptr(unsafe.Pointer(&iterKey)), mapID)
-	if err != nil {
-		return
-	} else {
-		for {
-			iterValue := utils.ConntrackVal{}
-			err = goebpfmaps.GetMapEntryByID(uintptr(unsafe.Pointer(&iterKey)), uintptr(unsafe.Pointer(&iterValue)), mapID)
-			if err != nil {
-				if errors.Is(err, unix.ENOENT) {
-					err = nil
-					break
-				}
-				return
-			} else {
-
-				newKey := utils.ConntrackKey{}
-				newKey.Source_ip = utils.ConvIPv4ToInt(utils.ConvIntToIPv4(iterKey.Source_ip))
-				newKey.Source_port = iterKey.Source_port
-				newKey.Dest_ip = utils.ConvIPv4ToInt(utils.ConvIntToIPv4(iterKey.Dest_ip))
-				newKey.Dest_port = iterKey.Dest_port
-				newKey.Protocol = iterKey.Protocol
-				newKey.Owner_ip = utils.ConvIPv4ToInt(utils.ConvIntToIPv4(iterKey.Owner_ip))
-
-				_, ok := localConntrackCache[newKey]
-				if !ok {
-					//Delete the entry in local cache
-					retrievedKey := fmt.Sprintf("Expired/Delete Conntrack Key : Source IP - %s Source port - %d Dest IP - %s Dest port - %d Protocol - %d Owner IP - %s", utils.ConvIntToIPv4(iterKey.Source_ip).String(), iterKey.Source_port, utils.ConvIntToIPv4(iterKey.Dest_ip).String(), iterKey.Dest_port, iterKey.Protocol, utils.ConvIntToIPv4(iterKey.Owner_ip).String())
-					c.logger.Info("Conntrack cleanup", "Entry - ", retrievedKey)
-
-					// Copy from iterKey since we will replace the value
-					nKey := utils.ConntrackKey{}
-					nKey.Source_ip = iterKey.Source_ip
-					nKey.Source_port = iterKey.Source_port
-					nKey.Dest_ip = iterKey.Dest_ip
-					nKey.Dest_port = iterKey.Dest_port
-					nKey.Protocol = iterKey.Protocol
-					nKey.Owner_ip = iterKey.Owner_ip
-					expiredList[nKey] = true
-				}
-
-=======
 		iterKey := utils.ConntrackKey{}
 		iterNextKey := utils.ConntrackKey{}
 		err = goebpfmaps.GetFirstMapEntryByID(uintptr(unsafe.Pointer(&iterKey)), mapID)
@@ -202,7 +101,6 @@
 				}
 
 				iterKey = iterNextKey
->>>>>>> 14858d43
 			}
 		}
 		c.logger.Info("hydrated local conntrack cache")
@@ -267,11 +165,6 @@
 
 				kernelConntrackV4Cache[revFlowWithDIP] = true
 			}
-<<<<<<< HEAD
-
-			iterKey = iterNextKey
-=======
->>>>>>> 14858d43
 		}
 		// Check if the local cache and kernel cache is in sync
 		for localConntrackEntry, _ := range c.localConntrackV4Cache {
@@ -290,20 +183,11 @@
 				c.logger.Info("Conntrack cleanup", "Delete - ", key)
 				c.conntrackMap.DeleteMapEntry(uintptr(unsafe.Pointer(&expiredFlow)))
 
-<<<<<<< HEAD
-	//Delete entries in conntrack table
-	//TODO use bulk delete
-	for expiredFlow, _ := range expiredList {
-		key := fmt.Sprintf("Conntrack Key : Source IP - %s Source port - %d Dest IP - %s Dest port - %d Protocol - %d Owner IP - %s", utils.ConvIntToIPv4(expiredFlow.Source_ip).String(), expiredFlow.Source_port, utils.ConvIntToIPv4(expiredFlow.Dest_ip).String(), expiredFlow.Dest_port, expiredFlow.Protocol, utils.ConvIntToIPv4(expiredFlow.Owner_ip).String())
-		c.logger.Info("Conntrack cleanup", "Delete - ", key)
-		c.conntrackMap.DeleteMapEntry(uintptr(unsafe.Pointer(&expiredFlow)))
-=======
 			}
 		}
 		//c.localConntrackV4Cache = make(map[utils.ConntrackKey]bool)
 		c.logger.Info("Done cleanup of conntrack map")
 		c.hydratelocalConntrack = true
->>>>>>> 14858d43
 	}
 	return
 }
@@ -325,73 +209,8 @@
 		iterKey := utils.ConntrackKeyV6{}
 		iterNextKey := utils.ConntrackKeyV6{}
 
-<<<<<<< HEAD
-	localConntrackCache := make(map[utils.ConntrackKeyV6]bool)
-	// Build local conntrack cache
-	for _, conntrackFlow := range conntrackFlows {
-		//Check fwd flow with SIP as owner
-		fwdFlowWithSIP := utils.ConntrackKeyV6{}
-		sip := utils.ConvIPv6ToByte(conntrackFlow.Forward.SrcIP)
-		copy(fwdFlowWithSIP.Source_ip[:], sip)
-		fwdFlowWithSIP.Source_port = conntrackFlow.Forward.SrcPort
-		dip := utils.ConvIPv6ToByte(conntrackFlow.Forward.DstIP)
-		copy(fwdFlowWithSIP.Dest_ip[:], dip)
-		fwdFlowWithSIP.Dest_port = conntrackFlow.Forward.DstPort
-		fwdFlowWithSIP.Protocol = conntrackFlow.Forward.Protocol
-		copy(fwdFlowWithSIP.Owner_ip[:], sip)
-
-		localConntrackCache[fwdFlowWithSIP] = true
-
-		//Check fwd flow with DIP as owner
-		fwdFlowWithDIP := utils.ConntrackKeyV6{}
-		sip = utils.ConvIPv6ToByte(conntrackFlow.Forward.SrcIP)
-		copy(fwdFlowWithDIP.Source_ip[:], sip)
-		fwdFlowWithDIP.Source_port = conntrackFlow.Forward.SrcPort
-		dip = utils.ConvIPv6ToByte(conntrackFlow.Forward.DstIP)
-		copy(fwdFlowWithDIP.Dest_ip[:], dip)
-		fwdFlowWithDIP.Dest_port = conntrackFlow.Forward.DstPort
-		fwdFlowWithDIP.Protocol = conntrackFlow.Forward.Protocol
-		copy(fwdFlowWithDIP.Owner_ip[:], dip)
-
-		localConntrackCache[fwdFlowWithDIP] = true
-
-		//Dest can be VIP and pods can be on same node
-		destIP := net.ParseIP(conntrackFlow.Forward.DstIP.String())
-		revDestIP := net.ParseIP(conntrackFlow.Reverse.SrcIP.String())
-
-		if !destIP.Equal(revDestIP) {
-			//Check fwd flow with SIP as owner
-			revFlowWithSIP := utils.ConntrackKeyV6{}
-			sip = utils.ConvIPv6ToByte(conntrackFlow.Forward.SrcIP)
-			copy(revFlowWithSIP.Source_ip[:], sip)
-			revFlowWithSIP.Source_port = conntrackFlow.Forward.SrcPort
-			dip = utils.ConvIPv6ToByte(conntrackFlow.Reverse.SrcIP)
-			copy(revFlowWithSIP.Dest_ip[:], dip)
-			revFlowWithSIP.Dest_port = conntrackFlow.Reverse.SrcPort
-			revFlowWithSIP.Protocol = conntrackFlow.Forward.Protocol
-			copy(revFlowWithSIP.Owner_ip[:], sip)
-
-			localConntrackCache[revFlowWithSIP] = true
-
-			//Check fwd flow with DIP as owner
-			revFlowWithDIP := utils.ConntrackKeyV6{}
-			sip = utils.ConvIPv6ToByte(conntrackFlow.Forward.SrcIP)
-			copy(revFlowWithDIP.Source_ip[:], sip)
-			revFlowWithDIP.Source_port = conntrackFlow.Forward.SrcPort
-			dip = utils.ConvIPv6ToByte(conntrackFlow.Reverse.SrcIP)
-			copy(revFlowWithDIP.Dest_ip[:], dip)
-			revFlowWithDIP.Dest_port = conntrackFlow.Reverse.SrcPort
-			revFlowWithDIP.Protocol = conntrackFlow.Forward.Protocol
-			copy(revFlowWithDIP.Owner_ip[:], dip)
-
-			localConntrackCache[revFlowWithDIP] = true
-		}
-
-	}
-=======
 		byteSlice := utils.ConvConntrackV6ToByte(iterKey)
 		nextbyteSlice := utils.ConvConntrackV6ToByte(iterNextKey)
->>>>>>> 14858d43
 
 		err = goebpfmaps.GetFirstMapEntryByID(uintptr(unsafe.Pointer(&byteSlice[0])), mapID)
 		if err != nil {
@@ -413,46 +232,12 @@
 					utils.CopyV6Bytes(&newKey.Source_ip, connKey.Source_ip)
 					utils.CopyV6Bytes(&newKey.Dest_ip, connKey.Dest_ip)
 
-<<<<<<< HEAD
-	err = goebpfmaps.GetFirstMapEntryByID(uintptr(unsafe.Pointer(&byteSlice[0])), mapID)
-	if err != nil {
-		return
-	} else {
-		for {
-			iterValue := utils.ConntrackVal{}
-			err = goebpfmaps.GetMapEntryByID(uintptr(unsafe.Pointer(&byteSlice[0])), uintptr(unsafe.Pointer(&iterValue)), mapID)
-			if err != nil {
-				if errors.Is(err, unix.ENOENT) {
-					err = nil
-					break
-				}
-				return
-			} else {
-				newKey := utils.ConntrackKeyV6{}
-				connKey := utils.ConvByteToConntrackV6(byteSlice)
-
-				utils.CopyV6Bytes(&newKey.Source_ip, connKey.Source_ip)
-				utils.CopyV6Bytes(&newKey.Dest_ip, connKey.Dest_ip)
-
-				newKey.Source_port = connKey.Source_port
-				newKey.Dest_port = connKey.Dest_port
-				newKey.Protocol = connKey.Protocol
-
-				utils.CopyV6Bytes(&newKey.Owner_ip, connKey.Owner_ip)
-				_, ok := localConntrackCache[newKey]
-				if !ok {
-					//Delete the entry in local cache
-					retrievedKey := fmt.Sprintf("Expired/Delete Conntrack Key : Source IP - %s Source port - %d Dest IP - %s Dest port - %d Protocol - %d Owner IP - %s", utils.ConvByteToIPv6(newKey.Source_ip).String(), newKey.Source_port, utils.ConvByteToIPv6(newKey.Dest_ip).String(), newKey.Dest_port, newKey.Protocol, utils.ConvByteToIPv6(newKey.Owner_ip).String())
-					c.logger.Info("Conntrack cleanup", "Entry - ", retrievedKey)
-					expiredList[newKey] = true
-=======
 					newKey.Source_port = connKey.Source_port
 					newKey.Dest_port = connKey.Dest_port
 					newKey.Protocol = connKey.Protocol
 
 					utils.CopyV6Bytes(&newKey.Owner_ip, connKey.Owner_ip)
 					c.localConntrackV6Cache[newKey] = true
->>>>>>> 14858d43
 				}
 				err = goebpfmaps.GetNextMapEntryByID(uintptr(unsafe.Pointer(&byteSlice[0])), uintptr(unsafe.Pointer(&nextbyteSlice[0])), mapID)
 				if errors.Is(err, unix.ENOENT) {
@@ -559,30 +344,9 @@
 	return
 }
 
-<<<<<<< HEAD
-	//Delete entries in conntrack table
-	//TODO use bulk delete
-	for expiredFlow, _ := range expiredList {
-		key := fmt.Sprintf("Conntrack Key : Source IP - %s Source port - %d Dest IP - %s Dest port - %d Protocol - %d Owner IP - %s", utils.ConvByteToIPv6(expiredFlow.Source_ip).String(), expiredFlow.Source_port, utils.ConvByteToIPv6(expiredFlow.Dest_ip).String(), expiredFlow.Dest_port, expiredFlow.Protocol, utils.ConvByteToIPv6(expiredFlow.Owner_ip).String())
-		c.logger.Info("Conntrack cleanup", "Delete - ", key)
-		ceByteSlice := utils.ConvConntrackV6ToByte(expiredFlow)
-		c.printByteArray(ceByteSlice)
-		c.conntrackMap.DeleteMapEntry(uintptr(unsafe.Pointer(&ceByteSlice[0])))
-	}
-
-	c.logger.Info("Done cleanup of conntrack map")
-	return
-}
-
 func (c *conntrackClient) printByteArray(byteArray []byte) {
 	for _, b := range byteArray {
 		c.logger.Info("CONNTRACK VAL", "->", b)
 	}
-=======
-func (c *conntrackClient) printByteArray(byteArray []byte) {
-	for _, b := range byteArray {
-		c.logger.Info("CONNTRACK VAL", "->", b)
-	}
->>>>>>> 14858d43
 	c.logger.Info("DONE")
 }