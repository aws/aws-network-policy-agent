--- conflicted
+++ resolved
@@ -76,12 +76,6 @@
 		fwdFlowWithDIP.Dest_ip = utils.ConvIPv4ToInt(conntrackFlow.Forward.DstIP)
 		fwdFlowWithDIP.Dest_port = conntrackFlow.Forward.DstPort
 		fwdFlowWithDIP.Protocol = conntrackFlow.Forward.Protocol
-<<<<<<< HEAD
-		fwdFlowWithDIP.Owner_ip = fwdFlowWithSIP.Dest_ip
-
-		localConntrackCache[fwdFlowWithDIP] = true
-
-=======
 		fwdFlowWithDIP.Owner_ip = fwdFlowWithDIP.Dest_ip
 
 		localConntrackCache[fwdFlowWithDIP] = true
@@ -113,8 +107,6 @@
 
 			localConntrackCache[revFlowWithDIP] = true
 		}
-
->>>>>>> 3c805f03
 	}
 
 	//Check if the entry is expired..
@@ -217,23 +209,6 @@
 		fwdFlowWithSIP.Dest_port = conntrackFlow.Forward.DstPort
 		fwdFlowWithSIP.Protocol = conntrackFlow.Forward.Protocol
 		copy(fwdFlowWithSIP.Owner_ip[:], sip)
-<<<<<<< HEAD
-
-		localConntrackCache[fwdFlowWithSIP] = true
-
-		//Check fwd flow with DIP as owner
-		fwdFlowWithDIP := utils.ConntrackKeyV6{}
-		sip = utils.ConvIPv6ToByte(conntrackFlow.Forward.SrcIP)
-		copy(fwdFlowWithDIP.Source_ip[:], sip)
-		fwdFlowWithDIP.Source_port = conntrackFlow.Forward.SrcPort
-		dip = utils.ConvIPv6ToByte(conntrackFlow.Forward.DstIP)
-		copy(fwdFlowWithDIP.Dest_ip[:], dip)
-		fwdFlowWithDIP.Dest_port = conntrackFlow.Forward.DstPort
-		fwdFlowWithDIP.Protocol = conntrackFlow.Forward.Protocol
-		copy(fwdFlowWithDIP.Owner_ip[:], dip)
-
-		localConntrackCache[fwdFlowWithDIP] = true
-=======
 
 		localConntrackCache[fwdFlowWithSIP] = true
 
@@ -281,8 +256,6 @@
 
 			localConntrackCache[revFlowWithDIP] = true
 		}
-
->>>>>>> 3c805f03
 	}
 
 	//Check if the entry is expired..
