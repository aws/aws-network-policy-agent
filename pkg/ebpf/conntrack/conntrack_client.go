--- conflicted
+++ resolved
@@ -100,23 +100,15 @@
 				}
 				return
 			} else {
-<<<<<<< HEAD
-=======
-
->>>>>>> 415dbb73
+
 				newKey := utils.ConntrackKey{}
 				newKey.Source_ip = utils.ConvIPv4ToInt(utils.ConvIntToIPv4(iterKey.Source_ip))
 				newKey.Source_port = iterKey.Source_port
 				newKey.Dest_ip = utils.ConvIPv4ToInt(utils.ConvIntToIPv4(iterKey.Dest_ip))
 				newKey.Dest_port = iterKey.Dest_port
 				newKey.Protocol = iterKey.Protocol
-<<<<<<< HEAD
-
-				newKey.Owner_ip = iterKey.Owner_ip
-=======
 				newKey.Owner_ip = utils.ConvIPv4ToInt(utils.ConvIntToIPv4(iterKey.Owner_ip))
 
->>>>>>> 415dbb73
 				_, ok := localConntrackCache[newKey]
 				if !ok {
 					//Delete the entry in local cache
