--- conflicted
+++ resolved
@@ -1038,19 +1038,6 @@
 	//Sort the rules
 	sortFirewallRulesByPrefixLength(firewallRules, l.hostMask)
 
-<<<<<<< HEAD
-=======
-	//Check and aggregate L4 Port Info for Catch All Entries.
-	catchAllIPPorts, isCatchAllIPEntryPresent, allowAll = l.checkAndDeriveCatchAllIPPorts(firewallRules)
-	if isCatchAllIPEntryPresent {
-		//Add the Catch All IP entry
-		_, mapKey, _ := net.ParseCIDR("0.0.0.0/0")
-		key := utils.ComputeTrieKey(*mapKey, l.enableIPv6)
-		value := utils.ComputeTrieValue(catchAllIPPorts, allowAll, false)
-		firewallMap[string(key)] = value
-	}
-
->>>>>>> 92a9c0f9
 	for _, firewallRule := range firewallRules {
 		var cidrL4Info []v1alpha1.Port
 
@@ -1072,57 +1059,12 @@
 			continue
 		}
 
-<<<<<<< HEAD
 		// If no L4 specified add catch all entry
 		if len(firewallRule.L4Info) == 0 {
-			l.logger.Info("No L4 specified. Add Catch all entry: ", "CIDR: ", firewallRule.IPCidr)
+			log().Debugf("No L4 specified. Add Catch all entry CIDR: %s", string(firewallRule.IPCidr))
 			l.addCatchAllL4Entry(&firewallRule)
-			l.logger.Info("Total L4 entries ", "count: ", len(firewallRule.L4Info))
-		}
-=======
-		if !utils.IsCatchAllIPEntry(string(firewallRule.IPCidr)) {
-			if len(firewallRule.L4Info) == 0 {
-				l.addCatchAllL4Entry(&firewallRule)
-			}
-			if utils.IsNonHostCIDR(string(firewallRule.IPCidr)) {
-				existingL4Info, ok := nonHostCIDRs[string(firewallRule.IPCidr)]
-				if ok {
-					firewallRule.L4Info = append(firewallRule.L4Info, existingL4Info...)
-				} else {
-					// Check if the /m entry is part of any /n CIDRs that we've encountered so far
-					// If found, we need to include the port and protocol combination against the current entry as well since
-					// we use LPM TRIE map and the /m will always win out.
-					cidrL4Info = l.checkAndDeriveL4InfoFromAnyMatchingCIDRs(string(firewallRule.IPCidr), nonHostCIDRs)
-					if len(cidrL4Info) > 0 {
-						firewallRule.L4Info = append(firewallRule.L4Info, cidrL4Info...)
-					}
-				}
-				nonHostCIDRs[string(firewallRule.IPCidr)] = firewallRule.L4Info
-			} else {
-				if existingL4Info, ok := ipCIDRs[string(firewallRule.IPCidr)]; ok {
-					firewallRule.L4Info = append(firewallRule.L4Info, existingL4Info...)
-				}
-				// Check if the /32 entry is part of any non host CIDRs that we've encountered so far
-				// If found, we need to include the port and protocol combination against the current entry as well since
-				// we use LPM TRIE map and the /32 will always win out.
-				cidrL4Info = l.checkAndDeriveL4InfoFromAnyMatchingCIDRs(string(firewallRule.IPCidr), nonHostCIDRs)
-				if len(cidrL4Info) > 0 {
-					firewallRule.L4Info = append(firewallRule.L4Info, cidrL4Info...)
-				}
-				ipCIDRs[string(firewallRule.IPCidr)] = firewallRule.L4Info
-			}
-			//Include port and protocol combination paired with catch all entries
-			firewallRule.L4Info = append(firewallRule.L4Info, catchAllIPPorts...)
-
-			log().Infof("Updating Map with IP Key: %s", string(firewallRule.IPCidr))
-			_, firewallMapKey, _ := net.ParseCIDR(string(firewallRule.IPCidr))
-			// Key format: Prefix length (4 bytes) followed by 4/16byte IP address
-			firewallKey := utils.ComputeTrieKey(*firewallMapKey, l.enableIPv6)
-
-			if len(firewallRule.L4Info) != 0 {
-				mergedL4Info := mergeDuplicateL4Info(firewallRule.L4Info)
-				firewallRule.L4Info = mergedL4Info
->>>>>>> 92a9c0f9
+			log().Debugf("Total L4 entries count: %d", len(firewallRule.L4Info))
+		}
 
 		if existingFirewallRuleInfo, ok := cidrsMap[string(firewallRule.IPCidr)]; ok {
 			firewallRule.L4Info = append(firewallRule.L4Info, existingFirewallRuleInfo.L4Info...)
@@ -1135,11 +1077,6 @@
 			if len(cidrL4Info) > 0 {
 				firewallRule.L4Info = append(firewallRule.L4Info, cidrL4Info...)
 			}
-<<<<<<< HEAD
-=======
-			firewallValue := utils.ComputeTrieValue(firewallRule.L4Info, allowAll, false)
-			firewallMap[string(firewallKey)] = firewallValue
->>>>>>> 92a9c0f9
 		}
 		cidrsMap[string(firewallRule.IPCidr)] = firewallRule
 	}
@@ -1147,7 +1084,6 @@
 	// Go through except CIDRs and append DENY all rule to the L4 info
 	for _, firewallRule := range firewallRules {
 		if firewallRule.Except != nil {
-<<<<<<< HEAD
 			for _, exceptCidr := range firewallRule.Except {
 				if _, ok := cidrsMap[string(exceptCidr)]; !ok {
 					exceptFirewall := EbpfFirewallRules{
@@ -1158,25 +1094,13 @@
 					l.addDenyAllL4Entry(&exceptFirewall)
 					cidrsMap[string(exceptCidr)] = exceptFirewall
 				}
-				l.logger.Info("Parsed Except CIDR", "IP Key: ", string(exceptCidr))
-=======
-			for _, exceptCIDR := range firewallRule.Except {
-				_, mapKey, _ := net.ParseCIDR(string(exceptCIDR))
-				key := utils.ComputeTrieKey(*mapKey, l.enableIPv6)
-				log().Infof("Parsed Except CIDR IP Key: %s", mapKey.String())
-				if len(firewallRule.L4Info) != 0 {
-					mergedL4Info := mergeDuplicateL4Info(firewallRule.L4Info)
-					firewallRule.L4Info = mergedL4Info
-				}
-				value := utils.ComputeTrieValue(firewallRule.L4Info, false, true)
-				firewallMap[string(key)] = value
->>>>>>> 92a9c0f9
+				log().Debugf("Parsed Except CIDR:", string(exceptCidr))
 			}
 		}
 	}
 
 	for key, value := range cidrsMap {
-		l.logger.Info("Updating Map with ", "IP Key:", key)
+		log().Infof("Updating Map with IP Key: %s", string(key))
 		_, firewallMapKey, _ := net.ParseCIDR(string(key))
 		// Key format: Prefix length (4 bytes) followed by 4/16byte IP address
 		firewallKey := utils.ComputeTrieKey(*firewallMapKey, l.enableIPv6)
@@ -1185,38 +1109,12 @@
 			mergedL4Info := mergeDuplicateL4Info(value.L4Info)
 			value.L4Info = mergedL4Info
 
-<<<<<<< HEAD
-		}
-		firewallValue := utils.ComputeTrieValue(value.L4Info, l.logger, false, false)
+		}
+		firewallValue := utils.ComputeTrieValue(value.L4Info, false, false)
 		firewallMap[string(firewallKey)] = firewallValue
 	}
 
 	return firewallMap, nil
-=======
-func (l *bpfClient) checkAndDeriveCatchAllIPPorts(firewallRules []EbpfFirewallRules) ([]v1alpha1.Port, bool, bool) {
-	var catchAllL4Info []v1alpha1.Port
-	isCatchAllIPEntryPresent := false
-	allowAllPortAndProtocols := false
-	for _, firewallRule := range firewallRules {
-		if !strings.Contains(string(firewallRule.IPCidr), "/") {
-			firewallRule.IPCidr += v1alpha1.NetworkAddress(l.hostMask)
-		}
-		if !l.enableIPv6 && strings.Contains(string(firewallRule.IPCidr), "::") {
-			log().Debug("IPv6 catch all entry in IPv4 mode - skip ")
-			continue
-		}
-		if utils.IsCatchAllIPEntry(string(firewallRule.IPCidr)) {
-			catchAllL4Info = append(catchAllL4Info, firewallRule.L4Info...)
-			isCatchAllIPEntryPresent = true
-			if len(firewallRule.L4Info) == 0 {
-				//All ports and protocols
-				allowAllPortAndProtocols = true
-			}
-		}
-	}
-	log().Debugf("Total L4 entry count for catch all entry: count: %d", len(catchAllL4Info))
-	return catchAllL4Info, isCatchAllIPEntryPresent, allowAllPortAndProtocols
->>>>>>> 92a9c0f9
 }
 
 func (l *bpfClient) checkAndDeriveL4InfoFromAnyMatchingCIDRs(firewallRule string,
@@ -1224,34 +1122,26 @@
 	var matchingCIDRL4Info []v1alpha1.Port
 
 	_, ipToCheck, _ := net.ParseCIDR(firewallRule)
-<<<<<<< HEAD
 	for cidr, cidrFirewallInfo := range cidrsMap {
 		if !utils.IsNonHostCIDR(cidr) {
 			continue
 		}
 		_, cidrEntry, _ := net.ParseCIDR(cidr)
 		if cidrEntry.Contains(ipToCheck.IP) {
-			l.logger.Info("Found CIDR match: ", "for IP: ", firewallRule, "in CIDR: ", cidr)
+			log().Debugf("Found CIDR match or IP: %s in CIDR: %s", firewallRule, cidr)
 			// If CIDR contains IP, check if it is part of any except block under CIDR. If yes, do not include cidrL4Info
 			foundInExcept := false
 			for _, except := range cidrFirewallInfo.Except {
 				_, exceptEntry, _ := net.ParseCIDR(string(except))
 				if exceptEntry.Contains(ipToCheck.IP) {
 					foundInExcept = true
-					l.logger.Info("Found IP: ", firewallRule, " in except block ", string(except), " of CIDR ", cidr, " . Skipping CIDR match")
+					log().Debugf("Found IP: %s in except block %s of CIDR %s. Skipping CIDR match", firewallRule, string(except), cidr)
 					break
 				}
 			}
 			if !foundInExcept {
 				matchingCIDRL4Info = append(matchingCIDRL4Info, cidrFirewallInfo.L4Info...)
 			}
-=======
-	for nonHostCIDR, l4Info := range nonHostCIDRs {
-		_, cidrEntry, _ := net.ParseCIDR(nonHostCIDR)
-		if cidrEntry.Contains(ipToCheck.IP) {
-			log().Debugf("Found a CIDR match for IP: %s in CIDR %s ", firewallRule, nonHostCIDR)
-			matchingCIDRL4Info = append(matchingCIDRL4Info, l4Info...)
->>>>>>> 92a9c0f9
 		}
 	}
 	return matchingCIDRL4Info
