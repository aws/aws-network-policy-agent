--- conflicted
+++ resolved
@@ -548,11 +548,7 @@
 func (l *bpfClient) detachIngressBPFProbe(hostVethName string) error {
 	l.logger.Info("Attempting to do an Ingress Detach")
 	var err error
-<<<<<<< HEAD
 	err = l.bpfTCClient.TCEgressDetach(hostVethName)
-=======
-	err = goebpf.TCEgressDetach(hostVethName)
->>>>>>> c24b27c4
 	if err != nil &&
 		!utils.IsMissingFilterError(err.Error()) {
 		l.logger.Info("Ingress Detach failed:", "error", err)
@@ -564,11 +560,7 @@
 func (l *bpfClient) detachEgressBPFProbe(hostVethName string) error {
 	l.logger.Info("Attempting to do an Egress Detach")
 	var err error
-<<<<<<< HEAD
 	err = l.bpfTCClient.TCIngressDetach(hostVethName)
-=======
-	err = goebpf.TCIngressDetach(hostVethName)
->>>>>>> c24b27c4
 	if err != nil &&
 		!utils.IsMissingFilterError(err.Error()) {
 		l.logger.Info("Ingress Detach failed:", "error", err)
