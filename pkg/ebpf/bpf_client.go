package ebpf

import (
	"context"

	"errors"
	"fmt"
	"io/ioutil"

	"net"
	"sort"
	"strconv"
	"strings"
	"sync"
	"time"
	"unsafe"

	corev1 "k8s.io/api/core/v1"

	"github.com/aws/amazon-vpc-cni-k8s/rpc"
	goelf "github.com/aws/aws-ebpf-sdk-go/pkg/elfparser"
	goebpfmaps "github.com/aws/aws-ebpf-sdk-go/pkg/maps"
	"github.com/aws/aws-ebpf-sdk-go/pkg/tc"
	"github.com/aws/aws-network-policy-agent/api/v1alpha1"
	"github.com/aws/aws-network-policy-agent/pkg/ebpf/conntrack"
	"github.com/aws/aws-network-policy-agent/pkg/ebpf/events"
	"github.com/aws/aws-network-policy-agent/pkg/logger"
	"github.com/aws/aws-network-policy-agent/pkg/rpcclient"
	"github.com/aws/aws-network-policy-agent/pkg/utils"
	"github.com/aws/aws-network-policy-agent/pkg/utils/cp"
	"github.com/google/go-cmp/cmp"
	"github.com/prometheus/client_golang/prometheus"
	"google.golang.org/protobuf/types/known/emptypb"
	"k8s.io/apimachinery/pkg/types"
	"k8s.io/apimachinery/pkg/util/wait"
)

var (
	TC_INGRESS_BINARY                          = "tc.v4ingress.bpf.o"
	TC_EGRESS_BINARY                           = "tc.v4egress.bpf.o"
	TC_V6_INGRESS_BINARY                       = "tc.v6ingress.bpf.o"
	TC_V6_EGRESS_BINARY                        = "tc.v6egress.bpf.o"
	EVENTS_BINARY                              = "v4events.bpf.o"
	EVENTS_V6_BINARY                           = "v6events.bpf.o"
	TC_INGRESS_PROG                            = "handle_ingress"
	TC_EGRESS_PROG                             = "handle_egress"
	TC_INGRESS_MAP                             = "ingress_map"
	TC_EGRESS_MAP                              = "egress_map"
	TC_INGRESS_POD_STATE_MAP                   = "ingress_pod_state_map"
	TC_EGRESS_POD_STATE_MAP                    = "egress_pod_state_map"
	AWS_CONNTRACK_MAP                          = "aws_conntrack_map"
	AWS_EVENTS_MAP                             = "policy_events"
	EKS_CLI_BINARY                             = "aws-eks-na-cli"
	EKS_V6_CLI_BINARY                          = "aws-eks-na-cli-v6"
	hostBinaryPath                             = "/host/opt/cni/bin/"
	IPv4_HOST_MASK                             = "/32"
	IPv6_HOST_MASK                             = "/128"
	CONNTRACK_MAP_PIN_PATH                     = "/sys/fs/bpf/globals/aws/maps/global_aws_conntrack_map"
	POLICY_EVENTS_MAP_PIN_PATH                 = "/sys/fs/bpf/globals/aws/maps/global_policy_events"
	CATCH_ALL_PROTOCOL         corev1.Protocol = "ANY_IP_PROTOCOL"
	POD_VETH_PREFIX                            = "eni"
	POLICIES_APPLIED                           = 0
	DEFAULT_ALLOW                              = 1
	DEFAULT_DENY                               = 2
	LOCAL_IPAMD_ADDRESS                        = "127.0.0.1:50051"
	POD_STATE_MAP_KEY                          = 0
	BRANCH_ENI_VETH_PREFIX                     = "vlan"
)

func log() logger.Logger {
	return logger.Get()
}

var (
	sdkAPILatency = prometheus.NewSummaryVec(
		prometheus.SummaryOpts{
			Name: "awsnodeagent_aws_ebpf_sdk_latency_ms",
			Help: "eBPF SDK API call latency in ms",
		},
		[]string{"api", "error"},
	)

	sdkAPIErr = prometheus.NewCounterVec(
		prometheus.CounterOpts{
			Name: "awsnodeagent_aws_ebpfsdk_error_count",
			Help: "The number of times eBPF SDK returns an error",
		},
		[]string{"fn"},
	)
	prometheusRegistered = false
)

type pod_state struct {
	state uint8
}

func msSince(start time.Time) float64 {
	return float64(time.Since(start) / time.Millisecond)
}

func prometheusRegister() {
	if !prometheusRegistered {
		prometheus.MustRegister(sdkAPILatency)
		prometheus.MustRegister(sdkAPIErr)
		prometheusRegistered = true
	}
}

type BpfClient interface {
	AttacheBPFProbes(pod types.NamespacedName, policyEndpoint string) error
	UpdateEbpfMaps(podIdentifier string, ingressFirewallRules []EbpfFirewallRules, egressFirewallRules []EbpfFirewallRules) error
	UpdatePodStateEbpfMaps(podIdentifier string, state int, updateIngress bool, updateEgress bool) error
	IsEBPFProbeAttached(podName string, podNamespace string) (bool, bool)
	IsFirstPodInPodIdentifier(podIdentifier string) bool
	GetIngressPodToProgMap() *sync.Map
	GetEgressPodToProgMap() *sync.Map
	GetIngressProgToPodsMap() *sync.Map
	GetEgressProgToPodsMap() *sync.Map
	DeletePodFromIngressProgPodCaches(podName string, podNamespace string)
	DeletePodFromEgressProgPodCaches(podName string, podNamespace string)
	ReAttachEbpfProbes() error
	DeleteBPFProgramAndMaps(podIdentifier string) error
	GetDeletePodIdentifierLockMap() *sync.Map
}

type EvProgram struct {
	wg sync.WaitGroup
}

type BPFContext struct {
	ingressPgmInfo   goelf.BpfData
	egressPgmInfo    goelf.BpfData
	conntrackMapInfo goebpfmaps.BpfMap
}

type EbpfFirewallRules struct {
	IPCidr v1alpha1.NetworkAddress
	Except []v1alpha1.NetworkAddress
	L4Info []v1alpha1.Port
}

func NewBpfClient(policyEndpointeBPFContext *sync.Map, nodeIP string, enablePolicyEventLogs, enableCloudWatchLogs bool,
	enableIPv6 bool, conntrackTTL int, conntrackTableSize int) (*bpfClient, error) {
	var conntrackMap goebpfmaps.BpfMap

	ebpfClient := &bpfClient{
		policyEndpointeBPFContext: policyEndpointeBPFContext,
		IngressPodToProgMap:       new(sync.Map),
		EgressPodToProgMap:        new(sync.Map),
		nodeIP:                    nodeIP,
		enableIPv6:                enableIPv6,
		GlobalMaps:                new(sync.Map),
		IngressProgToPodsMap:      new(sync.Map),
		EgressProgToPodsMap:       new(sync.Map),
		AttachProbesToPodLock:     new(sync.Map),
		DeletePodIdentifierLock:   new(sync.Map),
	}
	ingressBinary, egressBinary, eventsBinary,
		cliBinary, hostMask := TC_INGRESS_BINARY, TC_EGRESS_BINARY, EVENTS_BINARY, EKS_CLI_BINARY, IPv4_HOST_MASK
	if enableIPv6 {
		ingressBinary, egressBinary, eventsBinary,
			cliBinary, hostMask = TC_V6_INGRESS_BINARY, TC_V6_EGRESS_BINARY, EVENTS_V6_BINARY, EKS_V6_CLI_BINARY, IPv6_HOST_MASK
	}
	ebpfClient.ingressBinary, ebpfClient.egressBinary,
		ebpfClient.hostMask = ingressBinary, egressBinary, hostMask

	bpfBinaries := []string{eventsBinary, ingressBinary, egressBinary, cliBinary}
	isConntrackMapPresent, isPolicyEventsMapPresent := false, false
	var err error

	ebpfClient.bpfSDKClient = goelf.New()
	ebpfClient.bpfTCClient = tc.New([]string{POD_VETH_PREFIX, BRANCH_ENI_VETH_PREFIX})

	//Set RLIMIT
	err = ebpfClient.bpfSDKClient.IncreaseRlimit()
	if err != nil {
		//No need to error out from here. We should be good to proceed.
		log().Errorf("Failed to increase RLIMIT on the node but moving forward %v", err)
	}

	//Compare BPF binaries
	ingressUpdateRequired, egressUpdateRequired, eventsUpdateRequired, err := checkAndUpdateBPFBinaries(ebpfClient.bpfTCClient,
		bpfBinaries, hostBinaryPath)
	if err != nil {
		//Log the error and move on
		log().Errorf("Probe validation/update failed but will continue to load %v", err)
	}
	log().Info("Probe validation Done")

	//Copy the latest binaries to /opt/cni/bin
	err = cp.InstallBPFBinaries(bpfBinaries, hostBinaryPath)
	if err != nil {
		//Log the error and move on
		log().Errorf("Failed to copy the eBPF binaries to host path....error: %v", err)
	}
	log().Info("Copied eBPF binaries to the host directory")

	var interfaceNametoIngressPinPath map[string]string
	var interfaceNametoEgressPinPath map[string]string
	eventBufferFD := 0
	isConntrackMapPresent, isPolicyEventsMapPresent, eventBufferFD, interfaceNametoIngressPinPath, interfaceNametoEgressPinPath, err = recoverBPFState(ebpfClient.bpfTCClient, ebpfClient.bpfSDKClient, policyEndpointeBPFContext,
		ebpfClient.GlobalMaps, ingressUpdateRequired, egressUpdateRequired, eventsUpdateRequired)
	if err != nil {
		//Log the error and move on
		log().Errorf("Failed to recover the BPF state error: %v", err)
		sdkAPIErr.WithLabelValues("RecoverBPFState").Inc()
	}
	log().Info("Successfully recovered BPF state")
	ebpfClient.interfaceNametoIngressPinPath = interfaceNametoIngressPinPath
	ebpfClient.interfaceNametoEgressPinPath = interfaceNametoEgressPinPath

	// Load the current events binary, if ..
	// - Current events binary packaged with network policy agent is different than the one installed
	//   during the previous installation (or)
	// - Either Conntrack Map (or) Events Map is currently missing on the node
	if eventsUpdateRequired || (!isConntrackMapPresent || !isPolicyEventsMapPresent) {
		log().Info("Install the default global maps")
		eventsProbe := EVENTS_BINARY
		if enableIPv6 {
			eventsProbe = EVENTS_V6_BINARY
		}
		var bpfSdkInputData goelf.BpfCustomData
		bpfSdkInputData.FilePath = eventsProbe
		bpfSdkInputData.CustomPinPath = "global"
		bpfSdkInputData.CustomMapSize = make(map[string]int)

		bpfSdkInputData.CustomMapSize[AWS_CONNTRACK_MAP] = conntrackTableSize

		log().Infof("Setting conntrack cache map size: max entries: %d", conntrackTableSize)

		_, globalMapInfo, err := ebpfClient.bpfSDKClient.LoadBpfFileWithCustomData(bpfSdkInputData)
		if err != nil {
			log().Errorf("Unable to load events binary. Required for policy enforcement, exiting..error: %v", err)
			sdkAPIErr.WithLabelValues("LoadBpfFileWithCustomData").Inc()
			return nil, err
		}
		log().Info("Successfully loaded events probe")

		for mapName, mapInfo := range globalMapInfo {
			if mapName == AWS_CONNTRACK_MAP {
				conntrackMap = mapInfo
			}
			if mapName == AWS_EVENTS_MAP {
				eventBufferFD = int(mapInfo.MapFD)
			}
		}
	}

	if isConntrackMapPresent {
		recoveredConntrackMap, ok := ebpfClient.GlobalMaps.Load(CONNTRACK_MAP_PIN_PATH)
		if ok {
			conntrackMap = recoveredConntrackMap.(goebpfmaps.BpfMap)
			log().Info("Derived existing ConntrackMap identifier")
		} else {
			log().Errorf("Unable to get conntrackMap post recovery..error: %v", err)
			sdkAPIErr.WithLabelValues("RecoveryFailed").Inc()
			return nil, err
		}
	}

	ebpfClient.conntrackClient = conntrack.NewConntrackClient(conntrackMap, enableIPv6)
	log().Info("Initialized Conntrack client")

	if enablePolicyEventLogs {
		err = events.ConfigurePolicyEventsLogging(enableCloudWatchLogs, eventBufferFD, enableIPv6)
		if err != nil {
			log().Errorf("unable to initialize event buffer for Policy event exiting..error: %v", err)
			sdkAPIErr.WithLabelValues("ConfigurePolicyEventsLogging").Inc()
			return nil, err
		}
		log().Info("Configured event logging")
	} else {
		log().Info("Disabled event logging")
	}

	// Start Conntrack routines
	duration := time.Duration(conntrackTTL) * time.Second
	halfDuration := duration / 2
	if enableIPv6 {
		go wait.Forever(ebpfClient.conntrackClient.Cleanupv6ConntrackMap, halfDuration)
	} else {
		go wait.Forever(ebpfClient.conntrackClient.CleanupConntrackMap, halfDuration)
	}

	// Initializes prometheus metrics
	prometheusRegister()

	log().Info("BPF Client initialization done")
	return ebpfClient, nil
}

var _ BpfClient = (*bpfClient)(nil)

type bpfClient struct {
	// Stores eBPF Ingress and Egress context per policyEndpoint resource
	policyEndpointeBPFContext *sync.Map
	// Stores the Ingress eBPF Prog FD per pod
	IngressPodToProgMap *sync.Map
	// Stores the Egress eBPF Prog FD per pod
	EgressPodToProgMap *sync.Map
	// Stores info on the global maps the agent creates
	GlobalMaps *sync.Map
	// Primary IP of the node
	nodeIP string
	// Flag to track the IPv6 mode
	enableIPv6 bool
	// Ingress eBPF probe binary
	ingressBinary string
	// Egress eBPF probe binary
	egressBinary string
	// host IP Mask - will be initialized based on the IP family
	hostMask string
	// Conntrack client instance
	conntrackClient conntrack.ConntrackClient
	// eBPF SDK Client
	bpfSDKClient goelf.BpfSDKClient
	// eBPF TC Client
	bpfTCClient tc.BpfTc
	// Stores the Ingress eBPF Prog FD to pods mapping
	IngressProgToPodsMap *sync.Map
	// Stores the Egress eBPF Prog FD to pods mapping
	EgressProgToPodsMap *sync.Map
	// Stores podIdentifier to attachprobes lock mapping
	AttachProbesToPodLock *sync.Map
	// This is only updated and used for probe binary updates during initialization
	interfaceNametoIngressPinPath map[string]string
	// This is only updated and used for probe binary updates during initialization
	interfaceNametoEgressPinPath map[string]string
	// Stores podIdentifier to deletepod lock mapping
	DeletePodIdentifierLock *sync.Map
}

func checkAndUpdateBPFBinaries(bpfTCClient tc.BpfTc, bpfBinaries []string, hostBinaryPath string) (bool, bool, bool, error) {
	updateIngressProbe, updateEgressProbe, updateEventsProbe := false, false, false
	var existingProbePath string

	for _, bpfProbe := range bpfBinaries {
		if bpfProbe == EKS_CLI_BINARY || bpfProbe == EKS_V6_CLI_BINARY {
			continue
		}

		log().Infof("Validating Probe: %s", bpfProbe)
		currentProbe, err := ioutil.ReadFile(bpfProbe)
		if err != nil {
			log().Errorf("error opening Probe: %s error: %v", bpfProbe, err)
		}

		existingProbePath = hostBinaryPath + bpfProbe
		existingProbe, err := ioutil.ReadFile(existingProbePath)
		if err != nil {
			log().Errorf("error opening Probe: %s error: %v", existingProbePath, err)
		}

		log().Info("comparing new and existing probes ...")
		isEqual := cmp.Equal(currentProbe, existingProbe)
		if !isEqual {
			if bpfProbe == EVENTS_BINARY || bpfProbe == EVENTS_V6_BINARY {
				// Ingress and Egress probes refer to Conntrack and Policy Events maps defined in
				// events binary. So, if the events binary changes, we will need to update all the existing
				// probes in the local node
				updateEventsProbe, updateIngressProbe, updateEgressProbe = true, true, true
				log().Info("change detected in event probe binaries..")
				break
			}
			if bpfProbe == TC_INGRESS_BINARY || bpfProbe == TC_V6_INGRESS_BINARY {
				log().Info("change detected in ingress probe binaries.. ")
				updateIngressProbe = true
			}
			if bpfProbe == TC_EGRESS_BINARY || bpfProbe == TC_V6_EGRESS_BINARY {
				log().Info("change detected in egress probe binaries..")
				updateEgressProbe = true
			}
		}
	}
	return updateIngressProbe, updateEgressProbe, updateEventsProbe, nil
}

func recoverBPFState(bpfTCClient tc.BpfTc, eBPFSDKClient goelf.BpfSDKClient, policyEndpointeBPFContext *sync.Map, globalMaps *sync.Map, updateIngressProbe,
	updateEgressProbe, updateEventsProbe bool) (bool, bool, int, map[string]string, map[string]string, error) {
	isConntrackMapPresent, isPolicyEventsMapPresent := false, false
	eventsMapFD := 0
	var interfaceNametoIngressPinPath = make(map[string]string)
	var interfaceNametoEgressPinPath = make(map[string]string)

	// Recover global maps (Conntrack and Events) if there is no need to update
	// events binary
	if !updateEventsProbe {
		recoveredGlobalMaps, err := eBPFSDKClient.RecoverGlobalMaps()
		if err != nil {
			log().Errorf("failed to recover global maps %v", err)
			sdkAPIErr.WithLabelValues("RecoverGlobalMaps").Inc()
			return isConntrackMapPresent, isPolicyEventsMapPresent, eventsMapFD, interfaceNametoIngressPinPath, interfaceNametoEgressPinPath, nil
		}
		log().Infof("Total no of  global maps recovered count: %d", len(recoveredGlobalMaps))
		for globalMapName, globalMap := range recoveredGlobalMaps {
			log().Infof("Global Map.. Name: %s, updateEventsProbe: %v", globalMapName, updateEventsProbe)
			if globalMapName == CONNTRACK_MAP_PIN_PATH {
				log().Info("Conntrack Map is already present on the node")
				isConntrackMapPresent = true
				globalMaps.Store(globalMapName, globalMap)
			}
			if globalMapName == POLICY_EVENTS_MAP_PIN_PATH {
				isPolicyEventsMapPresent = true
				eventsMapFD = int(globalMap.MapFD)
				log().Infof("Policy event Map is already present on the node Recovered FD: %d", eventsMapFD)
			}
		}
	}

	// If no updates required to probes, Recover BPF Programs and Maps from BPF_FS. We only aim to recover programs and maps
	// created by aws-network-policy-agent (Located under /sys/fs/bpf/globals/aws)
	if !updateIngressProbe || !updateEgressProbe {
		bpfState, err := eBPFSDKClient.RecoverAllBpfProgramsAndMaps()
		if err != nil {
			//Log it and move on. We will overwrite and recreate the maps/programs
			log().Errorf("BPF State Recovery failed error: %v", err)
			sdkAPIErr.WithLabelValues("RecoverAllBpfProgramAndMaps").Inc()
		}

		log().Infof("Number of probes/maps recovered - count: %d", len(bpfState))
		for pinPath, bpfEntry := range bpfState {
			podIdentifier, direction := utils.GetPodIdentifierFromBPFPinPath(pinPath)
<<<<<<< HEAD
			log().Infof("Recovered program Identifier: Pin Path: %s PodIdentifier: %s direction: %s", pinPath, podIdentifier, direction)
=======
			log.Info("PinPath: ", "podIdentifier: ", podIdentifier, "direction: ", direction)
			var peBPFContext BPFContext
>>>>>>> ea1169c2
			value, ok := policyEndpointeBPFContext.Load(podIdentifier)
			if ok {
				peBPFContext = value.(BPFContext)
			}
			if direction == "ingress" && !updateIngressProbe {
				peBPFContext.ingressPgmInfo = bpfEntry
			} else if direction == "egress" && !updateEgressProbe {
				peBPFContext.egressPgmInfo = bpfEntry
			}
			policyEndpointeBPFContext.Store(podIdentifier, peBPFContext)
		}
	}

	//If update required, cleanup probes and gather data to re attach probes with new programs
	if updateIngressProbe || updateEgressProbe {
		// Get all loaded programs and maps
		bpfState, err := eBPFSDKClient.GetAllBpfProgramsAndMaps()
		if err != nil {
			log().Errorf("GetAllBpfProgramsAndMaps failed %v", err)
			sdkAPIErr.WithLabelValues("GetAllBpfProgramsAndMaps").Inc()
			return isConntrackMapPresent, isPolicyEventsMapPresent, eventsMapFD, interfaceNametoIngressPinPath, interfaceNametoEgressPinPath, err
		}
		log().Infof("GetAllBpfProgramsAndMaps returned %d", len(bpfState))
		progIdToPinPath := make(map[int]string)
		for pinPath, bpfData := range bpfState {
			progId := bpfData.Program.ProgID
			if progId > 0 {
				progIdToPinPath[progId] = pinPath
			}
		}

		// Get attached progIds
		interfaceToIngressProgIds, interfaceToEgressProgIds, err := bpfTCClient.GetAllAttachedProgIds()
		log().Infof("Got attached ingressprogIds: %d, egressprogIds: %d", len(interfaceToIngressProgIds), len(interfaceToEgressProgIds))

		//cleanup all existing filters
		cleanupErr := bpfTCClient.CleanupQdiscs(updateIngressProbe, updateEgressProbe)
		if cleanupErr != nil {
			// log the error and continue. Attaching new probes will cleanup the old ones
			log().Errorf("Probe cleanup failed error: %v", cleanupErr)
			sdkAPIErr.WithLabelValues("CleanupQdiscs").Inc()
		}

		for interfaceName, existingIngressProgId := range interfaceToIngressProgIds {
			pinPath, ok := progIdToPinPath[existingIngressProgId]
			if ok && updateIngressProbe {
				interfaceNametoIngressPinPath[interfaceName] = pinPath
			}
		}
		for interfaceName, existingEgressProgId := range interfaceToEgressProgIds {
			pinPath, ok := progIdToPinPath[existingEgressProgId]
			if ok && updateEgressProbe {
				interfaceNametoEgressPinPath[interfaceName] = pinPath
			}
		}
		log().Info("Collected all data for reattaching probes")
	}

	return isConntrackMapPresent, isPolicyEventsMapPresent, eventsMapFD, interfaceNametoIngressPinPath, interfaceNametoEgressPinPath, nil
}

func (l *bpfClient) ReAttachEbpfProbes() error {
	var networkPolicyMode string
	var err error

	// If we have any links for which we need to reattach the probes, fetch NP mode from ipamd
	if len(l.interfaceNametoIngressPinPath) > 0 || len(l.interfaceNametoEgressPinPath) > 0 {
		// get network policy mode from ipamd
		networkPolicyMode, err = l.GetNetworkPolicyModeFromIpamd()
		if err != nil {
			log().Errorf("Error while fetching networkPolicyMode from ipamd %v", err)
			return err
		}
	}

	state := DEFAULT_ALLOW
	if utils.IsStrictMode(networkPolicyMode) {
		state = DEFAULT_DENY
	}

	for interfaceName, pinPath := range l.interfaceNametoIngressPinPath {
		podIdentifier, _ := utils.GetPodIdentifierFromBPFPinPath(pinPath)
		log().Infof("ReattachEbpfProbes attaching ingress for %s interface %s", podIdentifier, interfaceName)
		_, err := l.attachIngressBPFProbe(interfaceName, podIdentifier)
		if err != nil {
			log().Errorf("Failed to Attach Ingress TC probe for interface: %s podIdentifier: %s error: %v", interfaceName, podIdentifier, err)
			sdkAPIErr.WithLabelValues("attachIngressBPFProbe").Inc()
		}
		log().Infof("Updating ingress_pod_state map for podIdentifier: %s, networkPolicyMode: %s", podIdentifier, networkPolicyMode)
		err = l.UpdatePodStateEbpfMaps(podIdentifier, state, true, false)
		if err != nil {
			log().Errorf("Map update(s) failed for podIdentifier %s error: %v", podIdentifier, err)
		}
	}

	for interfaceName, pinPath := range l.interfaceNametoEgressPinPath {
		podIdentifier, _ := utils.GetPodIdentifierFromBPFPinPath(pinPath)
		log().Infof("ReattachEbpfProbes attaching egress for %s interface %s", podIdentifier, interfaceName)
		_, err := l.attachEgressBPFProbe(interfaceName, podIdentifier)
		if err != nil {
			log().Errorf("Failed to Attach Egress TC probe for interface: %s podIdentifier %s error: %v", interfaceName, podIdentifier, err)
			sdkAPIErr.WithLabelValues("attachEgressBPFProbe").Inc()
		}

		log().Infof("Updating egress_pod_state map for podIdentifier: %s, networkPolicyMode: %s", podIdentifier, networkPolicyMode)
		err = l.UpdatePodStateEbpfMaps(podIdentifier, state, false, true)
		if err != nil {
			log().Errorf("Map update(s) failed for podIdentifier %s error: %v", podIdentifier, err)
		}
	}
	return nil
}

func (l *bpfClient) GetNetworkPolicyModeFromIpamd() (string, error) {

	ctx := context.Background()

	// grpc connection waits till the ipmad is up and running
	log().Info("Trying to establish GRPC connection to ipamd")
	grpcConn, err := rpcclient.New().Dial(ctx, LOCAL_IPAMD_ADDRESS, rpcclient.GetDefaultServiceRetryConfig(), rpcclient.GetInsecureConnectionType())
	if err != nil {
		log().Errorf("Failed to connect to ipamd %v", err)
		return "", err
	}
	defer grpcConn.Close()

	ipamd := rpc.NewConfigServerBackendClient(grpcConn)
	resp, err := ipamd.GetNetworkPolicyConfigs(ctx, &emptypb.Empty{})
	if err != nil {
		log().Errorf("Failed to get network policy configs %v", err)
		return "", err
	}
	log().Infof("Connected to ipamd grpc endpoint and got response for NetworkPolicyMode %s", resp.NetworkPolicyMode)
	if !utils.IsValidNetworkPolicyEnforcingMode(resp.NetworkPolicyMode) {
		err = errors.New("Invalid Network Policy Mode")
		log().Errorf("Invalid Network Policy Mode %s error: %v", resp.NetworkPolicyMode, err)
		return "", err
	}
	return resp.NetworkPolicyMode, nil
}

func (l *bpfClient) GetIngressPodToProgMap() *sync.Map {
	return l.IngressPodToProgMap
}

func (l *bpfClient) GetEgressPodToProgMap() *sync.Map {
	return l.EgressPodToProgMap
}

func (l *bpfClient) GetIngressProgToPodsMap() *sync.Map {
	return l.IngressProgToPodsMap
}

func (l *bpfClient) GetEgressProgToPodsMap() *sync.Map {
	return l.EgressProgToPodsMap
}

func (l *bpfClient) GetDeletePodIdentifierLockMap() *sync.Map {
	return l.DeletePodIdentifierLock
}

func (l *bpfClient) AttacheBPFProbes(pod types.NamespacedName, podIdentifier string) error {
	// Two go routines can try to attach the probes at the same time
	// Locking will help updating all the datastructures correctly
	value, _ := l.AttachProbesToPodLock.LoadOrStore(podIdentifier, &sync.Mutex{})
	attachProbesLock := value.(*sync.Mutex)
	attachProbesLock.Lock()
	log().Debugf("Got the attachProbesLock for Pod: %s, Namespace: %s, PodIdentifier: %s", pod.Name, pod.Namespace, podIdentifier)
	defer attachProbesLock.Unlock()

	// Check if an eBPF probe is already attached on both ingress and egress direction(s) for this pod.
	// If yes, then skip probe attach flow for this pod and update the relevant map entries.
	isIngressProbeAttached, isEgressProbeAttached := l.IsEBPFProbeAttached(pod.Name, pod.Namespace)

	start := time.Now()
	// We attach the TC probes to the hostVeth interface of the pod. Derive the hostVeth
	// name from the Name and Namespace of the Pod.
	// Note: The below naming convention is tied to VPC CNI and isn't meant to be generic
<<<<<<< HEAD
	hostVethName := utils.GetHostVethName(pod.Name, pod.Namespace, []string{POD_VETH_PREFIX, BRANCH_ENI_VETH_PREFIX})
=======
	hostVethName, err := utils.GetHostVethName(pod.Name, pod.Namespace, []string{POD_VETH_PREFIX, BRANCH_ENI_VETH_PREFIX}, l.logger)
	if err != nil {
		l.logger.Info("Failed to attach ebpf probes for pod ", pod.Name, " in namespace", pod.Namespace, " Pod might have been deleted")
		return err
	}
>>>>>>> ea1169c2

	log().Infof("AttacheBPFProbes for pod %s in namespace %s with hostVethName %s", pod.Name, pod.Namespace, hostVethName)
	podNamespacedName := utils.GetPodNamespacedName(pod.Name, pod.Namespace)

	if !isIngressProbeAttached {
		progFD, err := l.attachIngressBPFProbe(hostVethName, podIdentifier)
		duration := msSince(start)
		sdkAPILatency.WithLabelValues("attachIngressBPFProbe", fmt.Sprint(err != nil)).Observe(duration)
		if err != nil {
			log().Errorf("Failed to Attach Ingress TC probe for pod: %s in namespace %s error: %v", pod.Name, pod.Namespace, err)
			sdkAPIErr.WithLabelValues("attachIngressBPFProbe").Inc()
			return err
		}
		log().Infof("Successfully attached Ingress TC probe for pod: %s in namespace %s", pod.Name, pod.Namespace)
		l.IngressPodToProgMap.Store(podNamespacedName, progFD)
		currentPodSet, _ := l.IngressProgToPodsMap.LoadOrStore(progFD, make(map[string]struct{}))
		currentPodSet.(map[string]struct{})[podNamespacedName] = struct{}{}
	}

	if !isEgressProbeAttached {
		progFD, err := l.attachEgressBPFProbe(hostVethName, podIdentifier)
		duration := msSince(start)
		sdkAPILatency.WithLabelValues("attachEgressBPFProbe", fmt.Sprint(err != nil)).Observe(duration)
		if err != nil {
			log().Errorf("Failed to Attach Egress TC probe for pod: %s in namespace %s error: %v", pod.Name, pod.Namespace, err)
			sdkAPIErr.WithLabelValues("attachEgressBPFProbe").Inc()
			return err
		}
		log().Infof("Successfully attached Egress TC probe for pod: %s in namespace %s", pod.Name, pod.Namespace)
		l.EgressPodToProgMap.Store(podNamespacedName, progFD)
		currentPodSet, _ := l.EgressProgToPodsMap.LoadOrStore(progFD, make(map[string]struct{}))
		currentPodSet.(map[string]struct{})[podNamespacedName] = struct{}{}
	}
	return nil
}

func (l *bpfClient) attachIngressBPFProbe(hostVethName string, podIdentifier string) (int, error) {
	// We will re-use the same eBPF program instance for pods belonging to same replicaset
	// Check if we've already loaded an ELF file for this PolicyEndpoint resource and re-use
	// if present, otherwise load a new instance and attach it

	var progFD int
	var err error
	var ingressProgInfo map[string]goelf.BpfData
	var peBPFContext BPFContext
	value, ok := l.policyEndpointeBPFContext.Load(podIdentifier)
	if ok {
		peBPFContext = value.(BPFContext)
	}

	if peBPFContext.ingressPgmInfo.Program.ProgFD != 0 {
		log().Info("Found an existing instance, let's derive the ingress context..")
		ingressEbpfProgEntry := peBPFContext.ingressPgmInfo
		progFD = ingressEbpfProgEntry.Program.ProgFD
	} else {
		ingressProgInfo, progFD, err = l.loadBPFProgram(l.ingressBinary, "ingress", podIdentifier)
		pinPath := utils.GetBPFPinPathFromPodIdentifier(podIdentifier, "ingress")
		peBPFContext.ingressPgmInfo = ingressProgInfo[pinPath]
		l.policyEndpointeBPFContext.Store(podIdentifier, peBPFContext)
	}

	log().Infof("Attempting to do an Ingress Attach with progFD: %d", progFD)
	err = l.bpfTCClient.TCEgressAttach(hostVethName, progFD, TC_INGRESS_PROG)
	if err != nil && !utils.IsFileExistsError(err.Error()) {
		log().Errorf("Ingress Attach failed %v", err)
		return 0, err
	}
	return progFD, nil
}

func (l *bpfClient) attachEgressBPFProbe(hostVethName string, podIdentifier string) (int, error) {
	// We will re-use the same eBPF program instance for pods belonging to same replicaset
	// Check if we've already loaded an ELF file for this PolicyEndpoint resource and re-use
	// if present, otherwise load a new instance and attach it

	var progFD int
	var err error
	var egressProgInfo map[string]goelf.BpfData
	var peBPFContext BPFContext
	value, ok := l.policyEndpointeBPFContext.Load(podIdentifier)
	if ok {
		peBPFContext = value.(BPFContext)
	}

	if peBPFContext.egressPgmInfo.Program.ProgFD != 0 {
		log().Info("Found an existing instance, let's derive the egress context..")
		egressEbpfProgEntry := peBPFContext.egressPgmInfo
		progFD = egressEbpfProgEntry.Program.ProgFD
	} else {
		egressProgInfo, progFD, err = l.loadBPFProgram(l.egressBinary, "egress", podIdentifier)
		pinPath := utils.GetBPFPinPathFromPodIdentifier(podIdentifier, "egress")
		peBPFContext.egressPgmInfo = egressProgInfo[pinPath]
		l.policyEndpointeBPFContext.Store(podIdentifier, peBPFContext)
	}

	log().Infof("Attempting to do an Egress Attach with progFD: %d", progFD)
	err = l.bpfTCClient.TCIngressAttach(hostVethName, progFD, TC_EGRESS_PROG)
	if err != nil && !utils.IsFileExistsError(err.Error()) {
		log().Errorf("Egress Attach failed %v", err)
		return 0, err
	}

	return progFD, nil
}

func (l *bpfClient) DeleteBPFProgramAndMaps(podIdentifier string) error {
	start := time.Now()
	err := l.deleteBPFProgramAndMaps(podIdentifier, "ingress")
	duration := msSince(start)
	sdkAPILatency.WithLabelValues("deleteBPFProgramAndMaps", fmt.Sprint(err != nil)).Observe(duration)
	if err != nil {
		log().Errorf("Error while deleting Ingress BPF Probe for podIdentifier: %s error: %v", podIdentifier, err)
		sdkAPIErr.WithLabelValues("deleteBPFProgramAndMaps").Inc()
	}

	start = time.Now()
	err = l.deleteBPFProgramAndMaps(podIdentifier, "egress")
	duration = msSince(start)
	sdkAPILatency.WithLabelValues("deleteBPFProgramAndMaps", fmt.Sprint(err != nil)).Observe(duration)
	if err != nil {
		log().Errorf("Error while deleting Egress BPF Probe for podIdentifier: %s error: %v", podIdentifier, err)
		sdkAPIErr.WithLabelValues("deleteBPFProgramAndMaps").Inc()
	}

	l.policyEndpointeBPFContext.Delete(podIdentifier)
	if _, ok := l.AttachProbesToPodLock.Load(podIdentifier); ok {
		l.AttachProbesToPodLock.Delete(podIdentifier)
	}
	return nil
}

func (l *bpfClient) deleteBPFProgramAndMaps(podIdentifier string, direction string) error {
	var err error
	var peBPFContext BPFContext
	value, ok := l.policyEndpointeBPFContext.Load(podIdentifier)
	if ok {
		peBPFContext = value.(BPFContext)
	}

	pgmPinPath := utils.GetBPFPinPathFromPodIdentifier(podIdentifier, direction)
	mapPinpath := utils.GetBPFMapPinPathFromPodIdentifier(podIdentifier, direction)
	podStateMapPinPath := utils.GetPodStateBPFMapPinPathFromPodIdentifier(podIdentifier, direction)

	log().Infof("Deleting: Program: %s Map: %s Map: %s", pgmPinPath, mapPinpath, podStateMapPinPath)

	pgmInfo := peBPFContext.ingressPgmInfo
	mapToDelete := pgmInfo.Maps[TC_INGRESS_MAP]
	podStateMapToDelete := pgmInfo.Maps[TC_INGRESS_POD_STATE_MAP]
	if direction == "egress" {
		pgmInfo = peBPFContext.egressPgmInfo
		mapToDelete = pgmInfo.Maps[TC_EGRESS_MAP]
		podStateMapToDelete = pgmInfo.Maps[TC_EGRESS_POD_STATE_MAP]
	}

	if pgmInfo.Program.ProgFD != 0 {
		log().Infof("Found the Program and Map to delete - Program: %s Map: %s Map: %s", pgmPinPath, mapPinpath, podStateMapPinPath)
		err = pgmInfo.Program.UnPinProg(pgmPinPath)
		if err != nil {
			log().Errorf("Failed to delete the Program: %v", err)
		}
		err = mapToDelete.UnPinMap(mapPinpath)
		if err != nil {
			log().Errorf("Failed to delete the Map: %v", err)
		}
		err = podStateMapToDelete.UnPinMap(podStateMapPinPath)
		if err != nil {
			log().Errorf("Failed to delete PodState Map: %v", err)
		}
	}
	return nil
}

func (l *bpfClient) loadBPFProgram(fileName string, direction string,
	podIdentifier string) (map[string]goelf.BpfData, int, error) {

	start := time.Now()
	log().Info("Load the eBPF program")
	// Load a new instance of the program
	progInfo, _, err := l.bpfSDKClient.LoadBpfFile(fileName, podIdentifier)
	duration := msSince(start)
	sdkAPILatency.WithLabelValues("LoadBpfFile", fmt.Sprint(err != nil)).Observe(duration)
	if err != nil {
		sdkAPIErr.WithLabelValues("LoadBpfFile").Inc()
		log().Errorf("Load BPF failed err: %v", err)
		return nil, -1, err
	}

	pinPath := utils.GetBPFPinPathFromPodIdentifier(podIdentifier, direction)
	progFD := progInfo[pinPath].Program.ProgFD

	log().Infof("Prog Load Succeeded for %s, progFD: %d, pinpath: %s", direction, progFD, pinPath)

	return progInfo, progFD, nil
}

func (l *bpfClient) UpdateEbpfMaps(podIdentifier string, ingressFirewallRules []EbpfFirewallRules,
	egressFirewallRules []EbpfFirewallRules) error {

	var ingressProgFD, egressProgFD int
	var mapToUpdate goebpfmaps.BpfMap
	start := time.Now()
	value, ok := l.policyEndpointeBPFContext.Load(podIdentifier)

	if ok {
		peBPFContext := value.(BPFContext)
		ingressProgInfo := peBPFContext.ingressPgmInfo
		egressProgInfo := peBPFContext.egressPgmInfo

		if ingressProgInfo.Program.ProgFD != 0 {
			ingressProgFD = ingressProgInfo.Program.ProgFD
			mapToUpdate = ingressProgInfo.Maps[TC_INGRESS_MAP]
			log().Infof("Pod has an Ingress hook attached. Update the corresponding map progFD: %d, mapName: %s", ingressProgFD, TC_INGRESS_MAP)
			err := l.updateEbpfMap(mapToUpdate, ingressFirewallRules)
			duration := msSince(start)
			sdkAPILatency.WithLabelValues("updateEbpfMap-ingress", fmt.Sprint(err != nil)).Observe(duration)
			if err != nil {
				log().Errorf("Ingress Map update failed: %v", err)
				sdkAPIErr.WithLabelValues("updateEbpfMap-ingress").Inc()
			}
		}
		if egressProgInfo.Program.ProgFD != 0 {
			egressProgFD = egressProgInfo.Program.ProgFD
			mapToUpdate = egressProgInfo.Maps[TC_EGRESS_MAP]

			log().Infof("Pod has an Egress hook attached. Update the corresponding map progFD: %d, mapName: %s", egressProgFD, TC_EGRESS_MAP)
			err := l.updateEbpfMap(mapToUpdate, egressFirewallRules)
			duration := msSince(start)
			sdkAPILatency.WithLabelValues("updateEbpfMap-egress", fmt.Sprint(err != nil)).Observe(duration)
			if err != nil {
				log().Errorf("Egress Map update failed: %v", err)
				sdkAPIErr.WithLabelValues("updateEbpfMap-egress").Inc()
			}
		}
		err := l.UpdatePodStateEbpfMaps(podIdentifier, POLICIES_APPLIED, true, true)
		if err != nil {
			log().Errorf("Pod State Map update failed: %v", err)
		}
	}
	return nil
}

func (l *bpfClient) UpdatePodStateEbpfMaps(podIdentifier string, state int, updateIngress bool, updateEgress bool) error {

	var ingressProgFD, egressProgFD int
	var mapToUpdate goebpfmaps.BpfMap
	start := time.Now()
	value, ok := l.policyEndpointeBPFContext.Load(podIdentifier)

	if ok {
		peBPFContext := value.(BPFContext)
		ingressProgInfo := peBPFContext.ingressPgmInfo
		egressProgInfo := peBPFContext.egressPgmInfo
		key := uint32(POD_STATE_MAP_KEY)        // pod_state_map key
		value := pod_state{state: uint8(state)} // pod_state_map value

		if updateIngress && ingressProgInfo.Program.ProgFD != 0 {
			ingressProgFD = ingressProgInfo.Program.ProgFD
			mapToUpdate = ingressProgInfo.Maps[TC_INGRESS_POD_STATE_MAP]
			log().Infof("Pod has an Ingress hook attached. Update the corresponding map progFD: %d, mapName: %s", ingressProgFD, TC_INGRESS_POD_STATE_MAP)
			err := mapToUpdate.CreateUpdateMapEntry(uintptr(unsafe.Pointer(&key)), uintptr(unsafe.Pointer(&value)), 0)
			duration := msSince(start)
			sdkAPILatency.WithLabelValues("updateEbpfMap-ingress-podstate", fmt.Sprint(err != nil)).Observe(duration)
			if err != nil {
				log().Errorf("Ingress Pod State Map update failed: %v", err)
				sdkAPIErr.WithLabelValues("updateEbpfMap-ingress-podstate").Inc()
			}
		}
		if updateEgress && egressProgInfo.Program.ProgFD != 0 {
			egressProgFD = egressProgInfo.Program.ProgFD
			mapToUpdate = egressProgInfo.Maps[TC_EGRESS_POD_STATE_MAP]

			log().Infof("Pod has an Egress hook attached. Update the corresponding map progFD: %d, mapName: %s", egressProgFD, TC_EGRESS_POD_STATE_MAP)
			err := mapToUpdate.CreateUpdateMapEntry(uintptr(unsafe.Pointer(&key)), uintptr(unsafe.Pointer(&value)), 0)
			duration := msSince(start)
			sdkAPILatency.WithLabelValues("updateEbpfMap-egress-podstate", fmt.Sprint(err != nil)).Observe(duration)
			if err != nil {
				log().Errorf("Egress Map update failed: %v", err)
				sdkAPIErr.WithLabelValues("updateEbpfMap-egress-podstate").Inc()
			}
		}
	}
	return nil
}

func (l *bpfClient) IsEBPFProbeAttached(podName string, podNamespace string) (bool, bool) {
	ingress, egress := false, false
	if _, ok := l.IngressPodToProgMap.Load(utils.GetPodNamespacedName(podName, podNamespace)); ok {
		log().Infof("Pod already has Ingress Probe attached - Name: %s, Namespace: %s", podName, podNamespace)
		ingress = true
	}
	if _, ok := l.EgressPodToProgMap.Load(utils.GetPodNamespacedName(podName, podNamespace)); ok {
		log().Infof("Pod already has Egress Probe attached - Name: %s, Namespace: %s", podName, podNamespace)
		egress = true
	}
	return ingress, egress
}

func (l *bpfClient) IsFirstPodInPodIdentifier(podIdentifier string) bool {
	firstPodInPodIdentifier := false
<<<<<<< HEAD
	if _, ok := l.policyEndpointeBPFContext.Load(podIdentifier); !ok {
		log().Info("No map instance found")
=======
	if value, ok := l.policyEndpointeBPFContext.Load(podIdentifier); !ok {
		l.logger.Info("No map instance found")
>>>>>>> ea1169c2
		firstPodInPodIdentifier = true
	} else {
		peBPFContext := value.(BPFContext)
		ingressProgInfo := peBPFContext.ingressPgmInfo
		egressProgInfo := peBPFContext.egressPgmInfo
		// If we don't find ingress or egress program info we should load missing bpf prog
		// and also update maps for the new bpf program added
		if ingressProgInfo.Program.ProgFD == 0 || egressProgInfo.Program.ProgFD == 0 {
			l.logger.Info("No ingress or egress program found")
			firstPodInPodIdentifier = true
		}
	}
	return firstPodInPodIdentifier
}

func (l *bpfClient) updateEbpfMap(mapToUpdate goebpfmaps.BpfMap, firewallRules []EbpfFirewallRules) error {
	start := time.Now()
	duration := msSince(start)
	mapEntries, err := l.computeMapEntriesFromEndpointRules(firewallRules)
	if err != nil {
		log().Errorf("Trie entry creation/validation failed %v", err)
		return err
	}

	log().Infof("ID of map to update: ID: %d", mapToUpdate.MapID)
	err = mapToUpdate.BulkRefreshMapEntries(mapEntries)
	sdkAPILatency.WithLabelValues("BulkRefreshMapEntries", fmt.Sprint(err != nil)).Observe(duration)
	if err != nil {
		log().Errorf("BPF map update failed %v", err)
		sdkAPIErr.WithLabelValues("BulkRefreshMapEntries").Inc()
		return err
	}
	return nil
}

func sortFirewallRulesByPrefixLength(rules []EbpfFirewallRules, prefixLenStr string) {
	sort.Slice(rules, func(i, j int) bool {

		prefixSplit := strings.Split(prefixLenStr, "/")
		prefixLen, _ := strconv.Atoi(prefixSplit[1])
		prefixLenIp1 := prefixLen
		prefixLenIp2 := prefixLen

		if strings.Contains(string(rules[i].IPCidr), "/") {
			prefixIp1 := strings.Split(string(rules[i].IPCidr), "/")
			prefixLenIp1, _ = strconv.Atoi(prefixIp1[1])

		}

		if strings.Contains(string(rules[j].IPCidr), "/") {

			prefixIp2 := strings.Split(string(rules[j].IPCidr), "/")
			prefixLenIp2, _ = strconv.Atoi(prefixIp2[1])
		}

		return prefixLenIp1 < prefixLenIp2
	})
}

func mergeDuplicateL4Info(ports []v1alpha1.Port) []v1alpha1.Port {
	uniquePorts := make(map[string]v1alpha1.Port)
	var result []v1alpha1.Port
	var key string

	for _, p := range ports {

		portKey := 0
		endPortKey := 0

		if p.Port != nil {
			portKey = int(*p.Port)
		}

		if p.EndPort != nil {
			endPortKey = int(*p.EndPort)
		}
		if p.Protocol == nil {
			key = fmt.Sprintf("%s-%d-%d", "", portKey, endPortKey)
		} else {
			key = fmt.Sprintf("%s-%d-%d", *p.Protocol, portKey, endPortKey)
		}

		if _, ok := uniquePorts[key]; ok {
			continue
		} else {
			uniquePorts[key] = p
		}
	}

	for _, port := range uniquePorts {
		result = append(result, port)
	}

	return result
}

func (l *bpfClient) computeMapEntriesFromEndpointRules(firewallRules []EbpfFirewallRules) (map[string][]byte, error) {

	firewallMap := make(map[string][]byte)
	ipCIDRs := make(map[string][]v1alpha1.Port)
	nonHostCIDRs := make(map[string][]v1alpha1.Port)
	isCatchAllIPEntryPresent, allowAll := false, false
	var catchAllIPPorts []v1alpha1.Port

	//Traffic from the local node should always be allowed. Add NodeIP by default to map entries.
	_, mapKey, _ := net.ParseCIDR(l.nodeIP + l.hostMask)
	key := utils.ComputeTrieKey(*mapKey, l.enableIPv6)
	value := utils.ComputeTrieValue([]v1alpha1.Port{}, true, false)
	firewallMap[string(key)] = value

	//Sort the rules
	sortFirewallRulesByPrefixLength(firewallRules, l.hostMask)

	//Check and aggregate L4 Port Info for Catch All Entries.
	catchAllIPPorts, isCatchAllIPEntryPresent, allowAll = l.checkAndDeriveCatchAllIPPorts(firewallRules)
	if isCatchAllIPEntryPresent {
		//Add the Catch All IP entry
		_, mapKey, _ := net.ParseCIDR("0.0.0.0/0")
		key := utils.ComputeTrieKey(*mapKey, l.enableIPv6)
		value := utils.ComputeTrieValue(catchAllIPPorts, allowAll, false)
		firewallMap[string(key)] = value
	}

	for _, firewallRule := range firewallRules {
		var cidrL4Info []v1alpha1.Port

		if !strings.Contains(string(firewallRule.IPCidr), "/") {
			firewallRule.IPCidr += v1alpha1.NetworkAddress(l.hostMask)
		}

		if utils.IsNodeIP(l.nodeIP, string(firewallRule.IPCidr)) {
			continue
		}

		if l.enableIPv6 && !strings.Contains(string(firewallRule.IPCidr), "::") {
			log().Debugf("Skipping ipv4 rule in ipv6 cluster CIDR: %s", string(firewallRule.IPCidr))
			continue
		}

		if !l.enableIPv6 && strings.Contains(string(firewallRule.IPCidr), "::") {
			log().Debugf("Skipping ipv6 rule in ipv4 cluster CIDR: %s", string(firewallRule.IPCidr))
			continue
		}

		if !utils.IsCatchAllIPEntry(string(firewallRule.IPCidr)) {
			if len(firewallRule.L4Info) == 0 {
				l.addCatchAllL4Entry(&firewallRule)
			}
			if utils.IsNonHostCIDR(string(firewallRule.IPCidr)) {
				existingL4Info, ok := nonHostCIDRs[string(firewallRule.IPCidr)]
				if ok {
					firewallRule.L4Info = append(firewallRule.L4Info, existingL4Info...)
				} else {
					// Check if the /m entry is part of any /n CIDRs that we've encountered so far
					// If found, we need to include the port and protocol combination against the current entry as well since
					// we use LPM TRIE map and the /m will always win out.
					cidrL4Info = l.checkAndDeriveL4InfoFromAnyMatchingCIDRs(string(firewallRule.IPCidr), nonHostCIDRs)
					if len(cidrL4Info) > 0 {
						firewallRule.L4Info = append(firewallRule.L4Info, cidrL4Info...)
					}
				}
				nonHostCIDRs[string(firewallRule.IPCidr)] = firewallRule.L4Info
			} else {
				if existingL4Info, ok := ipCIDRs[string(firewallRule.IPCidr)]; ok {
					firewallRule.L4Info = append(firewallRule.L4Info, existingL4Info...)
				}
				// Check if the /32 entry is part of any non host CIDRs that we've encountered so far
				// If found, we need to include the port and protocol combination against the current entry as well since
				// we use LPM TRIE map and the /32 will always win out.
				cidrL4Info = l.checkAndDeriveL4InfoFromAnyMatchingCIDRs(string(firewallRule.IPCidr), nonHostCIDRs)
				if len(cidrL4Info) > 0 {
					firewallRule.L4Info = append(firewallRule.L4Info, cidrL4Info...)
				}
				ipCIDRs[string(firewallRule.IPCidr)] = firewallRule.L4Info
			}
			//Include port and protocol combination paired with catch all entries
			firewallRule.L4Info = append(firewallRule.L4Info, catchAllIPPorts...)

			log().Infof("Updating Map with IP Key: %s", string(firewallRule.IPCidr))
			_, firewallMapKey, _ := net.ParseCIDR(string(firewallRule.IPCidr))
			// Key format: Prefix length (4 bytes) followed by 4/16byte IP address
			firewallKey := utils.ComputeTrieKey(*firewallMapKey, l.enableIPv6)

			if len(firewallRule.L4Info) != 0 {
				mergedL4Info := mergeDuplicateL4Info(firewallRule.L4Info)
				firewallRule.L4Info = mergedL4Info

			}
			firewallValue := utils.ComputeTrieValue(firewallRule.L4Info, allowAll, false)
			firewallMap[string(firewallKey)] = firewallValue
		}
		if firewallRule.Except != nil {
			for _, exceptCIDR := range firewallRule.Except {
				_, mapKey, _ := net.ParseCIDR(string(exceptCIDR))
				key := utils.ComputeTrieKey(*mapKey, l.enableIPv6)
				log().Infof("Parsed Except CIDR IP Key: %s", mapKey.String())
				if len(firewallRule.L4Info) != 0 {
					mergedL4Info := mergeDuplicateL4Info(firewallRule.L4Info)
					firewallRule.L4Info = mergedL4Info
				}
				value := utils.ComputeTrieValue(firewallRule.L4Info, false, true)
				firewallMap[string(key)] = value
			}
		}
	}

	return firewallMap, nil
}

func (l *bpfClient) checkAndDeriveCatchAllIPPorts(firewallRules []EbpfFirewallRules) ([]v1alpha1.Port, bool, bool) {
	var catchAllL4Info []v1alpha1.Port
	isCatchAllIPEntryPresent := false
	allowAllPortAndProtocols := false
	for _, firewallRule := range firewallRules {
		if !strings.Contains(string(firewallRule.IPCidr), "/") {
			firewallRule.IPCidr += v1alpha1.NetworkAddress(l.hostMask)
		}
		if !l.enableIPv6 && strings.Contains(string(firewallRule.IPCidr), "::") {
			log().Debug("IPv6 catch all entry in IPv4 mode - skip ")
			continue
		}
		if utils.IsCatchAllIPEntry(string(firewallRule.IPCidr)) {
			catchAllL4Info = append(catchAllL4Info, firewallRule.L4Info...)
			isCatchAllIPEntryPresent = true
			if len(firewallRule.L4Info) == 0 {
				//All ports and protocols
				allowAllPortAndProtocols = true
			}
		}
	}
	log().Debugf("Total L4 entry count for catch all entry: count: %d", len(catchAllL4Info))
	return catchAllL4Info, isCatchAllIPEntryPresent, allowAllPortAndProtocols
}

func (l *bpfClient) checkAndDeriveL4InfoFromAnyMatchingCIDRs(firewallRule string,
	nonHostCIDRs map[string][]v1alpha1.Port) []v1alpha1.Port {
	var matchingCIDRL4Info []v1alpha1.Port

	_, ipToCheck, _ := net.ParseCIDR(firewallRule)
	for nonHostCIDR, l4Info := range nonHostCIDRs {
		_, cidrEntry, _ := net.ParseCIDR(nonHostCIDR)
		if cidrEntry.Contains(ipToCheck.IP) {
			log().Debugf("Found a CIDR match for IP: %s in CIDR %s ", firewallRule, nonHostCIDR)
			matchingCIDRL4Info = append(matchingCIDRL4Info, l4Info...)
		}
	}
	return matchingCIDRL4Info
}

func (l *bpfClient) addCatchAllL4Entry(firewallRule *EbpfFirewallRules) {
	catchAllL4Entry := v1alpha1.Port{
		Protocol: &CATCH_ALL_PROTOCOL,
	}
	firewallRule.L4Info = append(firewallRule.L4Info, catchAllL4Entry)
}

func (l *bpfClient) DeletePodFromIngressProgPodCaches(podName string, podNamespace string) {
	podNamespacedName := utils.GetPodNamespacedName(podName, podNamespace)
	if progFD, ok := l.IngressPodToProgMap.Load(podNamespacedName); ok {
		l.IngressPodToProgMap.Delete(podNamespacedName)
		if currentSet, ok := l.IngressProgToPodsMap.Load(progFD); ok {
			set := currentSet.(map[string]struct{})
			delete(set, podNamespacedName)
			if len(set) == 0 {
				l.IngressProgToPodsMap.Delete(progFD)
			}
		}
	}
}

func (l *bpfClient) DeletePodFromEgressProgPodCaches(podName string, podNamespace string) {
	podNamespacedName := utils.GetPodNamespacedName(podName, podNamespace)
	if progFD, ok := l.EgressPodToProgMap.Load(podNamespacedName); ok {
		l.EgressPodToProgMap.Delete(podNamespacedName)
		if currentSet, ok := l.EgressProgToPodsMap.Load(progFD); ok {
			set := currentSet.(map[string]struct{})
			delete(set, podNamespacedName)
			if len(set) == 0 {
				l.EgressProgToPodsMap.Delete(progFD)
			}
		}
	}
}<|MERGE_RESOLUTION|>--- conflicted
+++ resolved
@@ -420,12 +420,8 @@
 		log().Infof("Number of probes/maps recovered - count: %d", len(bpfState))
 		for pinPath, bpfEntry := range bpfState {
 			podIdentifier, direction := utils.GetPodIdentifierFromBPFPinPath(pinPath)
-<<<<<<< HEAD
 			log().Infof("Recovered program Identifier: Pin Path: %s PodIdentifier: %s direction: %s", pinPath, podIdentifier, direction)
-=======
-			log.Info("PinPath: ", "podIdentifier: ", podIdentifier, "direction: ", direction)
 			var peBPFContext BPFContext
->>>>>>> ea1169c2
 			value, ok := policyEndpointeBPFContext.Load(podIdentifier)
 			if ok {
 				peBPFContext = value.(BPFContext)
@@ -604,15 +600,11 @@
 	// We attach the TC probes to the hostVeth interface of the pod. Derive the hostVeth
 	// name from the Name and Namespace of the Pod.
 	// Note: The below naming convention is tied to VPC CNI and isn't meant to be generic
-<<<<<<< HEAD
-	hostVethName := utils.GetHostVethName(pod.Name, pod.Namespace, []string{POD_VETH_PREFIX, BRANCH_ENI_VETH_PREFIX})
-=======
-	hostVethName, err := utils.GetHostVethName(pod.Name, pod.Namespace, []string{POD_VETH_PREFIX, BRANCH_ENI_VETH_PREFIX}, l.logger)
+	hostVethName, err := utils.GetHostVethName(pod.Name, pod.Namespace, []string{POD_VETH_PREFIX, BRANCH_ENI_VETH_PREFIX})
 	if err != nil {
-		l.logger.Info("Failed to attach ebpf probes for pod ", pod.Name, " in namespace", pod.Namespace, " Pod might have been deleted")
+		log().Warnf("Failed to attach ebpf probes for pod %s in namespace %s. Pod might have been deleted", pod.Name, pod.Namespace)
 		return err
 	}
->>>>>>> ea1169c2
 
 	log().Infof("AttacheBPFProbes for pod %s in namespace %s with hostVethName %s", pod.Name, pod.Namespace, hostVethName)
 	podNamespacedName := utils.GetPodNamespacedName(pod.Name, pod.Namespace)
@@ -912,13 +904,8 @@
 
 func (l *bpfClient) IsFirstPodInPodIdentifier(podIdentifier string) bool {
 	firstPodInPodIdentifier := false
-<<<<<<< HEAD
-	if _, ok := l.policyEndpointeBPFContext.Load(podIdentifier); !ok {
+	if value, ok := l.policyEndpointeBPFContext.Load(podIdentifier); !ok {
 		log().Info("No map instance found")
-=======
-	if value, ok := l.policyEndpointeBPFContext.Load(podIdentifier); !ok {
-		l.logger.Info("No map instance found")
->>>>>>> ea1169c2
 		firstPodInPodIdentifier = true
 	} else {
 		peBPFContext := value.(BPFContext)
