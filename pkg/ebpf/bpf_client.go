package ebpf

import (
	"context"
	"fmt"
	"io/ioutil"
	"net"
	"sort"
	"strconv"
	"strings"
	"sync"
	"time"
	"unsafe"

	corev1 "k8s.io/api/core/v1"

	"github.com/aws/amazon-vpc-cni-k8s/rpc"
	goelf "github.com/aws/aws-ebpf-sdk-go/pkg/elfparser"
	goebpfmaps "github.com/aws/aws-ebpf-sdk-go/pkg/maps"
	"github.com/aws/aws-ebpf-sdk-go/pkg/tc"
	"github.com/aws/aws-network-policy-agent/api/v1alpha1"
	"github.com/aws/aws-network-policy-agent/pkg/ebpf/conntrack"
	"github.com/aws/aws-network-policy-agent/pkg/ebpf/events"
	"github.com/aws/aws-network-policy-agent/pkg/rpcclient"
	"github.com/aws/aws-network-policy-agent/pkg/utils"
	"github.com/aws/aws-network-policy-agent/pkg/utils/cp"
	"github.com/go-logr/logr"
	"github.com/google/go-cmp/cmp"
	"github.com/prometheus/client_golang/prometheus"
	"google.golang.org/protobuf/types/known/emptypb"
	"k8s.io/apimachinery/pkg/types"
	"k8s.io/apimachinery/pkg/util/wait"
	ctrl "sigs.k8s.io/controller-runtime"
)

var (
	TC_INGRESS_BINARY                          = "tc.v4ingress.bpf.o"
	TC_EGRESS_BINARY                           = "tc.v4egress.bpf.o"
	TC_V6_INGRESS_BINARY                       = "tc.v6ingress.bpf.o"
	TC_V6_EGRESS_BINARY                        = "tc.v6egress.bpf.o"
	EVENTS_BINARY                              = "v4events.bpf.o"
	EVENTS_V6_BINARY                           = "v6events.bpf.o"
	TC_INGRESS_PROG                            = "handle_ingress"
	TC_EGRESS_PROG                             = "handle_egress"
	TC_INGRESS_MAP                             = "ingress_map"
	TC_EGRESS_MAP                              = "egress_map"
	TC_INGRESS_POD_STATE_MAP                   = "ingress_pod_state_map"
	TC_EGRESS_POD_STATE_MAP                    = "egress_pod_state_map"
	AWS_CONNTRACK_MAP                          = "aws_conntrack_map"
	AWS_EVENTS_MAP                             = "policy_events"
	EKS_CLI_BINARY                             = "aws-eks-na-cli"
	EKS_V6_CLI_BINARY                          = "aws-eks-na-cli-v6"
	hostBinaryPath                             = "/host/opt/cni/bin/"
	IPv4_HOST_MASK                             = "/32"
	IPv6_HOST_MASK                             = "/128"
	CONNTRACK_MAP_PIN_PATH                     = "/sys/fs/bpf/globals/aws/maps/global_aws_conntrack_map"
	POLICY_EVENTS_MAP_PIN_PATH                 = "/sys/fs/bpf/globals/aws/maps/global_policy_events"
	CATCH_ALL_PROTOCOL         corev1.Protocol = "ANY_IP_PROTOCOL"
	POD_VETH_PREFIX                            = "eni"
	POLICIES_APPLIED                           = 0
<<<<<<< HEAD
	DEFAULT_ALLOW                              = 1
	DEFAULT_DENY                               = 2
	LOCAL_IPAMD_ADDRESS                        = "127.0.0.1:50051"
=======
	POD_STATE_MAP_KEY                          = 0
>>>>>>> f6e433c2
)

var (
	sdkAPILatency = prometheus.NewSummaryVec(
		prometheus.SummaryOpts{
			Name: "awsnodeagent_aws_ebpf_sdk_latency_ms",
			Help: "eBPF SDK API call latency in ms",
		},
		[]string{"api", "error"},
	)

	sdkAPIErr = prometheus.NewCounterVec(
		prometheus.CounterOpts{
			Name: "awsnodeagent_aws_ebpfsdk_error_count",
			Help: "The number of times eBPF SDK returns an error",
		},
		[]string{"fn"},
	)
	prometheusRegistered = false
)

type pod_state struct {
	state uint8
}

func msSince(start time.Time) float64 {
	return float64(time.Since(start) / time.Millisecond)
}

func prometheusRegister() {
	if !prometheusRegistered {
		prometheus.MustRegister(sdkAPILatency)
		prometheus.MustRegister(sdkAPIErr)
		prometheusRegistered = true
	}
}

type BpfClient interface {
	AttacheBPFProbes(pod types.NamespacedName, policyEndpoint string) error
	UpdateEbpfMaps(podIdentifier string, ingressFirewallRules []EbpfFirewallRules, egressFirewallRules []EbpfFirewallRules) error
	UpdatePodStateEbpfMaps(podIdentifier string, state int, updateIngress bool, updateEgress bool) error
	IsEBPFProbeAttached(podName string, podNamespace string) (bool, bool)
	IsFirstPodInPodIdentifier(podIdentifier string) bool
	GetIngressPodToProgMap() *sync.Map
	GetEgressPodToProgMap() *sync.Map
	GetIngressProgToPodsMap() *sync.Map
	GetEgressProgToPodsMap() *sync.Map
	DeletePodFromIngressProgPodCaches(podName string, podNamespace string)
	DeletePodFromEgressProgPodCaches(podName string, podNamespace string)
<<<<<<< HEAD
	ReAttachEbpfProbes() error
=======
	DeleteBPFProgramAndMaps(podIdentifier string) error
	GetDeletePodIdentifierLockMap() *sync.Map
>>>>>>> f6e433c2
}

type EvProgram struct {
	wg sync.WaitGroup
}

type BPFContext struct {
	ingressPgmInfo   goelf.BpfData
	egressPgmInfo    goelf.BpfData
	conntrackMapInfo goebpfmaps.BpfMap
}

type EbpfFirewallRules struct {
	IPCidr v1alpha1.NetworkAddress
	Except []v1alpha1.NetworkAddress
	L4Info []v1alpha1.Port
}

func NewBpfClient(policyEndpointeBPFContext *sync.Map, nodeIP string, enablePolicyEventLogs, enableCloudWatchLogs bool,
	enableIPv6 bool, conntrackTTL int, conntrackTableSize int) (*bpfClient, error) {
	var conntrackMap goebpfmaps.BpfMap

	ebpfClient := &bpfClient{
		policyEndpointeBPFContext: policyEndpointeBPFContext,
		IngressPodToProgMap:       new(sync.Map),
		EgressPodToProgMap:        new(sync.Map),
		nodeIP:                    nodeIP,
		enableIPv6:                enableIPv6,
		GlobalMaps:                new(sync.Map),
		IngressProgToPodsMap:      new(sync.Map),
		EgressProgToPodsMap:       new(sync.Map),
		AttachProbesToPodLock:     new(sync.Map),
		DeletePodIdentifierLock:   new(sync.Map),
	}
	ebpfClient.logger = ctrl.Log.WithName("ebpf-client")
	ingressBinary, egressBinary, eventsBinary,
		cliBinary, hostMask := TC_INGRESS_BINARY, TC_EGRESS_BINARY, EVENTS_BINARY, EKS_CLI_BINARY, IPv4_HOST_MASK
	if enableIPv6 {
		ingressBinary, egressBinary, eventsBinary,
			cliBinary, hostMask = TC_V6_INGRESS_BINARY, TC_V6_EGRESS_BINARY, EVENTS_V6_BINARY, EKS_V6_CLI_BINARY, IPv6_HOST_MASK
	}
	ebpfClient.ingressBinary, ebpfClient.egressBinary,
		ebpfClient.hostMask = ingressBinary, egressBinary, hostMask

	bpfBinaries := []string{eventsBinary, ingressBinary, egressBinary, cliBinary}
	isConntrackMapPresent, isPolicyEventsMapPresent := false, false
	var err error

	ebpfClient.bpfSDKClient = goelf.New()
	ebpfClient.bpfTCClient = tc.New(POD_VETH_PREFIX)

	//Set RLIMIT
	err = ebpfClient.bpfSDKClient.IncreaseRlimit()
	if err != nil {
		//No need to error out from here. We should be good to proceed.
		ebpfClient.logger.Info("Failed to increase RLIMIT on the node....but moving forward")
	}

	//Compare BPF binaries
	ingressUpdateRequired, egressUpdateRequired, eventsUpdateRequired, err := checkAndUpdateBPFBinaries(ebpfClient.bpfTCClient,
		bpfBinaries, hostBinaryPath)
	if err != nil {
		//Log the error and move on
		ebpfClient.logger.Error(err, "Probe validation/update failed but will continue to load")
	}
	ebpfClient.logger.Info("Probe validation Done")

	//Copy the latest binaries to /opt/cni/bin
	err = cp.InstallBPFBinaries(bpfBinaries, hostBinaryPath)
	if err != nil {
		//Log the error and move on
		ebpfClient.logger.Info("Failed to copy the eBPF binaries to host path....", "error", err)
	}
	ebpfClient.logger.Info("Copied eBPF binaries to the host directory")

	var interfaceNametoIngressPinPath map[string]string
	var interfaceNametoEgressPinPath map[string]string
	isConntrackMapPresent, isPolicyEventsMapPresent, eventBufferFD, interfaceNametoIngressPinPath, interfaceNametoEgressPinPath, err = recoverBPFState(ebpfClient.bpfTCClient, ebpfClient.bpfSDKClient, policyEndpointeBPFContext,
		ebpfClient.GlobalMaps, ingressUpdateRequired, egressUpdateRequired, eventsUpdateRequired)
	if err != nil {
		//Log the error and move on
		ebpfClient.logger.Info("Failed to recover the BPF state: ", "error ", err)
		sdkAPIErr.WithLabelValues("RecoverBPFState").Inc()
	}
	ebpfClient.logger.Info("Successfully recovered BPF state")
	ebpfClient.interfaceNametoIngressPinPath = interfaceNametoIngressPinPath
	ebpfClient.interfaceNametoEgressPinPath = interfaceNametoEgressPinPath

	// Load the current events binary, if ..
	// - Current events binary packaged with network policy agent is different than the one installed
	//   during the previous installation (or)
	// - Either Conntrack Map (or) Events Map is currently missing on the node
	if eventsUpdateRequired || (!isConntrackMapPresent || !isPolicyEventsMapPresent) {
		ebpfClient.logger.Info("Install the default global maps")
		eventsProbe := EVENTS_BINARY
		if enableIPv6 {
			eventsProbe = EVENTS_V6_BINARY
		}
		var bpfSdkInputData goelf.BpfCustomData
		bpfSdkInputData.FilePath = eventsProbe
		bpfSdkInputData.CustomPinPath = "global"
		bpfSdkInputData.CustomMapSize = make(map[string]int)

		bpfSdkInputData.CustomMapSize[AWS_CONNTRACK_MAP] = conntrackTableSize

		ebpfClient.logger.Info("Setting conntrack cache map size: ", "max entries", conntrackTableSize)

		_, globalMapInfo, err := ebpfClient.bpfSDKClient.LoadBpfFileWithCustomData(bpfSdkInputData)
		if err != nil {
			ebpfClient.logger.Error(err, "Unable to load events binary. Required for policy enforcement, exiting..")
			sdkAPIErr.WithLabelValues("LoadBpfFileWithCustomData").Inc()
			return nil, err
		}
		ebpfClient.logger.Info("Successfully loaded events probe")

		for mapName, mapInfo := range globalMapInfo {
			if mapName == AWS_CONNTRACK_MAP {
				conntrackMap = mapInfo
			}
			if mapName == AWS_EVENTS_MAP {
				eventBufferFD = int(mapInfo.MapFD)
			}
		}
	}

	if isConntrackMapPresent {
		recoveredConntrackMap, ok := ebpfClient.GlobalMaps.Load(CONNTRACK_MAP_PIN_PATH)
		if ok {
			conntrackMap = recoveredConntrackMap.(goebpfmaps.BpfMap)
			ebpfClient.logger.Info("Derived existing ConntrackMap identifier")
		} else {
			ebpfClient.logger.Error(err, "Unable to get conntrackMap post recovery..")
			sdkAPIErr.WithLabelValues("RecoveryFailed").Inc()
			return nil, err
		}
	}

	ebpfClient.conntrackClient = conntrack.NewConntrackClient(conntrackMap, enableIPv6, ebpfClient.logger)
	ebpfClient.logger.Info("Initialized Conntrack client")

	if enablePolicyEventLogs {
		err = events.ConfigurePolicyEventsLogging(ebpfClient.logger, enableCloudWatchLogs, eventBufferFD, enableIPv6)
		if err != nil {
			ebpfClient.logger.Error(err, "unable to initialize event buffer for Policy events, exiting..")
			sdkAPIErr.WithLabelValues("ConfigurePolicyEventsLogging").Inc()
			return nil, err
		}
		ebpfClient.logger.Info("Configured event logging")
	} else {
		ebpfClient.logger.Info("Disabled event logging")
	}

	// Start Conntrack routines
	duration := time.Duration(conntrackTTL) * time.Second
	halfDuration := duration / 2
	if enableIPv6 {
		go wait.Forever(ebpfClient.conntrackClient.Cleanupv6ConntrackMap, halfDuration)
	} else {
		go wait.Forever(ebpfClient.conntrackClient.CleanupConntrackMap, halfDuration)
	}

	// Initializes prometheus metrics
	prometheusRegister()

	ebpfClient.logger.Info("BPF Client initialization done")
	return ebpfClient, nil
}

var _ BpfClient = (*bpfClient)(nil)

type bpfClient struct {
	// Stores eBPF Ingress and Egress context per policyEndpoint resource
	policyEndpointeBPFContext *sync.Map
	// Stores the Ingress eBPF Prog FD per pod
	IngressPodToProgMap *sync.Map
	// Stores the Egress eBPF Prog FD per pod
	EgressPodToProgMap *sync.Map
	// Stores info on the global maps the agent creates
	GlobalMaps *sync.Map
	// Primary IP of the node
	nodeIP string
	// Flag to track the IPv6 mode
	enableIPv6 bool
	// Ingress eBPF probe binary
	ingressBinary string
	// Egress eBPF probe binary
	egressBinary string
	// host IP Mask - will be initialized based on the IP family
	hostMask string
	// Conntrack client instance
	conntrackClient conntrack.ConntrackClient
	// eBPF SDK Client
	bpfSDKClient goelf.BpfSDKClient
	// eBPF TC Client
	bpfTCClient tc.BpfTc
	// Logger instance
	logger logr.Logger
	// Stores the Ingress eBPF Prog FD to pods mapping
	IngressProgToPodsMap *sync.Map
	// Stores the Egress eBPF Prog FD to pods mapping
	EgressProgToPodsMap *sync.Map
	// Stores podIdentifier to attachprobes lock mapping
	AttachProbesToPodLock *sync.Map
<<<<<<< HEAD
	// This is only updated and used for probe binary updates during initialization
	interfaceNametoIngressPinPath map[string]string
	// This is only updated and used for probe binary updates during initialization
	interfaceNametoEgressPinPath map[string]string
}

type Event_t struct {
	SourceIP   uint32
	SourcePort uint32
	DestIP     uint32
	DestPort   uint32
	Protocol   uint32
	Verdict    uint32
=======
	// Stores podIdentifier to deletepod lock mapping
	DeletePodIdentifierLock *sync.Map
>>>>>>> f6e433c2
}

func checkAndUpdateBPFBinaries(bpfTCClient tc.BpfTc, bpfBinaries []string, hostBinaryPath string) (bool, bool, bool, error) {
	log := ctrl.Log.WithName("ebpf-client-init") //TODO - reuse the logger
	updateIngressProbe, updateEgressProbe, updateEventsProbe := false, false, false
	var existingProbePath string

	for _, bpfProbe := range bpfBinaries {
		if bpfProbe == EKS_CLI_BINARY || bpfProbe == EKS_V6_CLI_BINARY {
			continue
		}

		log.Info("Validating ", "Probe: ", bpfProbe)
		currentProbe, err := ioutil.ReadFile(bpfProbe)
		if err != nil {
			log.Info("error opening  ", "Probe: ", bpfProbe, "error", err)
		}

		existingProbePath = hostBinaryPath + bpfProbe
		existingProbe, err := ioutil.ReadFile(existingProbePath)
		if err != nil {
			log.Info("error opening  ", "Probe: ", existingProbePath, "error", err)
		}

		log.Info("comparing new and existing probes ...")
		isEqual := cmp.Equal(currentProbe, existingProbe)
		if !isEqual {
			if bpfProbe == EVENTS_BINARY || bpfProbe == EVENTS_V6_BINARY {
				// Ingress and Egress probes refer to Conntrack and Policy Events maps defined in
				// events binary. So, if the events binary changes, we will need to update all the existing
				// probes in the local node
				updateEventsProbe, updateIngressProbe, updateEgressProbe = true, true, true
				log.Info("change detected in event probe binaries..")
				break
			}
			if bpfProbe == TC_INGRESS_BINARY || bpfProbe == TC_V6_INGRESS_BINARY {
				log.Info("change detected in ingress probe binaries.. ")
				updateIngressProbe = true
			}
			if bpfProbe == TC_EGRESS_BINARY || bpfProbe == TC_V6_EGRESS_BINARY {
				log.Info("change detected in egress probe binaries..")
				updateEgressProbe = true
			}
		}
	}

	//Clean up probes
	if updateIngressProbe || updateEgressProbe {
		err := bpfTCClient.CleanupQdiscs(updateIngressProbe, updateEgressProbe)
		if err != nil {
			log.Error(err, "Probe cleanup failed")
			sdkAPIErr.WithLabelValues("CleanupQdiscs").Inc()
			return updateIngressProbe, updateEgressProbe, updateEventsProbe, err
		}
	}

	return updateIngressProbe, updateEgressProbe, updateEventsProbe, nil
}

func recoverBPFState(bpfTCClient tc.BpfTc, eBPFSDKClient goelf.BpfSDKClient, policyEndpointeBPFContext *sync.Map, globalMaps *sync.Map, updateIngressProbe,
	updateEgressProbe, updateEventsProbe bool) (bool, bool, int, map[string]string, map[string]string, error) {
	log := ctrl.Log.WithName("ebpf-client") //TODO reuse logger
	isConntrackMapPresent, isPolicyEventsMapPresent := false, false
	eventsMapFD := 0
	var interfaceNametoIngressPinPath = make(map[string]string)
	var interfaceNametoEgressPinPath = make(map[string]string)

	// Recover global maps (Conntrack and Events) if there is no need to update
	// events binary
	if !updateEventsProbe {
		recoveredGlobalMaps, err := eBPFSDKClient.RecoverGlobalMaps()
		if err != nil {
			log.Error(err, "failed to recover global maps..")
			sdkAPIErr.WithLabelValues("RecoverGlobalMaps").Inc()
			return isConntrackMapPresent, isPolicyEventsMapPresent, eventsMapFD, interfaceNametoIngressPinPath, interfaceNametoEgressPinPath, nil
		}
		log.Info("Total no.of  global maps recovered...", "count: ", len(recoveredGlobalMaps))
		for globalMapName, globalMap := range recoveredGlobalMaps {
			log.Info("Global Map..", "Name: ", globalMapName, "updateEventsProbe: ", updateEventsProbe)
			if globalMapName == CONNTRACK_MAP_PIN_PATH {
				log.Info("Conntrack Map is already present on the node")
				isConntrackMapPresent = true
				globalMaps.Store(globalMapName, globalMap)
			}
			if globalMapName == POLICY_EVENTS_MAP_PIN_PATH {
				isPolicyEventsMapPresent = true
				eventsMapFD = int(globalMap.MapFD)
				log.Info("Policy event Map is already present on the node ", "Recovered FD", eventsMapFD)
			}
		}
	}

	// If no updates required to probes, Recover BPF Programs and Maps from BPF_FS. We only aim to recover programs and maps
	// created by aws-network-policy-agent (Located under /sys/fs/bpf/globals/aws)
	if !updateIngressProbe || !updateEgressProbe {
		bpfState, err := eBPFSDKClient.RecoverAllBpfProgramsAndMaps()
		var peBPFContext BPFContext
		if err != nil {
			//Log it and move on. We will overwrite and recreate the maps/programs
			log.Info("BPF State Recovery failed: ", "error: ", err)
			sdkAPIErr.WithLabelValues("RecoverAllBpfProgramAndMaps").Inc()
		}

		log.Info("Number of probes/maps recovered - ", "count: ", len(bpfState))
		for pinPath, bpfEntry := range bpfState {
			log.Info("Recovered program Identifier: ", "Pin Path: ", pinPath)
			podIdentifier, direction := utils.GetPodIdentifierFromBPFPinPath(pinPath)
			log.Info("PinPath: ", "podIdentifier: ", podIdentifier, "direction: ", direction)
			value, ok := policyEndpointeBPFContext.Load(podIdentifier)
			if ok {
				peBPFContext = value.(BPFContext)
			}
			if direction == "ingress" && !updateIngressProbe {
				peBPFContext.ingressPgmInfo = bpfEntry
			} else if direction == "egress" && !updateEgressProbe {
				peBPFContext.egressPgmInfo = bpfEntry
			}
			policyEndpointeBPFContext.Store(podIdentifier, peBPFContext)
		}
	}

	//If update required, cleanup probes and gather data to re attach probes with new programs
	if updateIngressProbe || updateEgressProbe {
		// Get all loaded programs and maps
		bpfState, err := eBPFSDKClient.GetAllBpfProgramsAndMaps()
		if err != nil {
			log.Info("GetAllBpfProgramsAndMaps failed: ", "error: ", err)
			sdkAPIErr.WithLabelValues("GetAllBpfProgramsAndMaps").Inc()
			return isConntrackMapPresent, isPolicyEventsMapPresent, eventsMapFD, interfaceNametoIngressPinPath, interfaceNametoEgressPinPath, err
		}
		log.Info("GetAllBpfProgramsAndMaps ", "returned", len(bpfState))
		progIdToPinPath := make(map[int]string)
		for pinPath, bpfData := range bpfState {
			progId := bpfData.Program.ProgID
			if progId > 0 {
				progIdToPinPath[progId] = pinPath
			}
		}

		// Get attached progIds
		interfaceToIngressProgIds, interfaceToEgressProgIds, err := bpfTCClient.GetAllAttachedProgIds()
		log.Info("Got attached ", "ingressprogIds ", len(interfaceToIngressProgIds), " egressprogIds ", len(interfaceToEgressProgIds))

		//cleanup all existing filters
		cleanupErr := bpfTCClient.CleanupQdiscs(updateIngressProbe, updateEgressProbe)
		if cleanupErr != nil {
			// log the error and continue. Attaching new probes will cleanup the old ones
			log.Info("Probe cleanup failed ", "error: ", cleanupErr)
			sdkAPIErr.WithLabelValues("CleanupQdiscs").Inc()
		}

		for interfaceName, existingIngressProgId := range interfaceToIngressProgIds {
			pinPath, ok := progIdToPinPath[existingIngressProgId]
			if ok && updateIngressProbe {
				interfaceNametoIngressPinPath[interfaceName] = pinPath
			}
		}
		for interfaceName, existingEgressProgId := range interfaceToEgressProgIds {
			pinPath, ok := progIdToPinPath[existingEgressProgId]
			if ok && updateEgressProbe {
				interfaceNametoEgressPinPath[interfaceName] = pinPath
			}
		}
		log.Info("Collected all data for reattaching probes")
	}

	return isConntrackMapPresent, isPolicyEventsMapPresent, eventsMapFD, interfaceNametoIngressPinPath, interfaceNametoEgressPinPath, nil
}

func (l *bpfClient) ReAttachEbpfProbes() error {
	var networkPolicyMode string
	var err error

	// If we have any links for which we need to reattach the probes, fetch NP mode from ipamd
	if len(l.interfaceNametoIngressPinPath) > 0 || len(l.interfaceNametoEgressPinPath) > 0 {
		// get network policy mode from ipamd
		networkPolicyMode, err = l.GetNetworkPolicyModeFromIpamd()
		if err != nil {
			l.logger.Info("Error while fetching networkPolicyMode from ipamd ", err)
			return err
		}
	}

	state := DEFAULT_ALLOW
	if utils.IsStrictMode(networkPolicyMode) {
		state = DEFAULT_DENY
	}

	for interfaceName, pinPath := range l.interfaceNametoIngressPinPath {
		podIdentifier, _ := utils.GetPodIdentifierFromBPFPinPath(pinPath)
		l.logger.Info("ReattachEbpfProbes ", "attaching ingress for ", podIdentifier, "interface ", interfaceName)
		_, err := l.attachIngressBPFProbe(interfaceName, podIdentifier)
		if err != nil {
			l.logger.Info("Failed to Attach Ingress TC probe for", "interface: ", interfaceName, " podidentifier", podIdentifier)
			sdkAPIErr.WithLabelValues("attachIngressBPFProbe").Inc()
		}
		l.logger.Info("Updating ingress_pod_state map for ", "podIdentifier: ", podIdentifier, "networkPolicyMode: ", networkPolicyMode)
		err = l.UpdatePodStateEbpfMaps(podIdentifier, state, true, false)
		if err != nil {
			l.logger.Info("Map update(s) failed for, ", "podIdentifier ", podIdentifier, "error: ", err)
		}
	}

	for interfaceName, pinPath := range l.interfaceNametoEgressPinPath {
		podIdentifier, _ := utils.GetPodIdentifierFromBPFPinPath(pinPath)
		l.logger.Info("ReattachEbpfProbes ", "attaching egress for ", podIdentifier, "interface ", interfaceName)
		_, err := l.attachEgressBPFProbe(interfaceName, podIdentifier)
		if err != nil {
			l.logger.Info("Failed to Attach Egress TC probe for", "interface: ", interfaceName, " podidentifier", podIdentifier)
			sdkAPIErr.WithLabelValues("attachEgressBPFProbe").Inc()
		}

		l.logger.Info("Updating egress_pod_state map for ", "podIdentifier: ", podIdentifier, "networkPolicyMode: ", networkPolicyMode)
		err = l.UpdatePodStateEbpfMaps(podIdentifier, state, false, true)
		if err != nil {
			l.logger.Info("Map update(s) failed for, ", "podIdentifier ", podIdentifier, "error: ", err)
		}
	}
	return nil
}

func (l *bpfClient) GetNetworkPolicyModeFromIpamd() (string, error) {

	ctx := context.Background()
	grpcLogger := ctrl.Log.WithName("grpcLogger")

	// grpc connection waits till the ipmad is up and running
	grpcLogger.Info("Trying to establish GRPC connection to ipamd")
	grpcConn, err := rpcclient.New().Dial(ctx, LOCAL_IPAMD_ADDRESS, rpcclient.GetDefaultServiceRetryConfig(), rpcclient.GetInsecureConnectionType())
	if err != nil {
		grpcLogger.Error(err, "Failed to connect to ipamd")
		return "", err
	}
	defer grpcConn.Close()

	ipamd := rpc.NewConfigServerBackendClient(grpcConn)
	resp, err := ipamd.GetNetworkPolicyConfigs(ctx, &emptypb.Empty{})
	if err != nil {
		grpcLogger.Info("Failed to get network policy configs", "error", err)
		return "", err
	}
	grpcLogger.Info("Connected to ipamd grpc endpoint and got response for ", "NetworkPolicyMode", resp.NetworkPolicyMode)
	return resp.NetworkPolicyMode, nil
}

func (l *bpfClient) GetIngressPodToProgMap() *sync.Map {
	return l.IngressPodToProgMap
}

func (l *bpfClient) GetEgressPodToProgMap() *sync.Map {
	return l.EgressPodToProgMap
}

func (l *bpfClient) GetIngressProgToPodsMap() *sync.Map {
	return l.IngressProgToPodsMap
}

func (l *bpfClient) GetEgressProgToPodsMap() *sync.Map {
	return l.EgressProgToPodsMap
}

func (l *bpfClient) GetDeletePodIdentifierLockMap() *sync.Map {
	return l.DeletePodIdentifierLock
}

func (l *bpfClient) AttacheBPFProbes(pod types.NamespacedName, podIdentifier string) error {
	// Two go routines can try to attach the probes at the same time
	// Locking will help updating all the datastructures correctly
	value, _ := l.AttachProbesToPodLock.LoadOrStore(podIdentifier, &sync.Mutex{})
	attachProbesLock := value.(*sync.Mutex)
	attachProbesLock.Lock()
	l.logger.Info("Got the attachProbesLock for", "Pod: ", pod.Name, " Namespace: ", pod.Namespace, " PodIdentifier: ", podIdentifier)
	defer attachProbesLock.Unlock()

	// Check if an eBPF probe is already attached on both ingress and egress direction(s) for this pod.
	// If yes, then skip probe attach flow for this pod and update the relevant map entries.
	isIngressProbeAttached, isEgressProbeAttached := l.IsEBPFProbeAttached(pod.Name, pod.Namespace)

	start := time.Now()
	// We attach the TC probes to the hostVeth interface of the pod. Derive the hostVeth
	// name from the Name and Namespace of the Pod.
	// Note: The below naming convention is tied to VPC CNI and isn't meant to be generic
	hostVethName := utils.GetHostVethName(pod.Name, pod.Namespace)
	l.logger.Info("AttacheBPFProbes for", "pod", pod.Name, " in namespace", pod.Namespace, " with hostVethName", hostVethName)
	podNamespacedName := utils.GetPodNamespacedName(pod.Name, pod.Namespace)

	if !isIngressProbeAttached {
		progFD, err := l.attachIngressBPFProbe(hostVethName, podIdentifier)
		duration := msSince(start)
		sdkAPILatency.WithLabelValues("attachIngressBPFProbe", fmt.Sprint(err != nil)).Observe(duration)
		if err != nil {
			l.logger.Info("Failed to Attach Ingress TC probe for", "pod: ", pod.Name, " in namespace", pod.Namespace)
			sdkAPIErr.WithLabelValues("attachIngressBPFProbe").Inc()
			return err
		}
		l.logger.Info("Successfully attached Ingress TC probe for", "pod: ", pod.Name, " in namespace", pod.Namespace)
		l.IngressPodToProgMap.Store(podNamespacedName, progFD)
		currentPodSet, _ := l.IngressProgToPodsMap.LoadOrStore(progFD, make(map[string]struct{}))
		currentPodSet.(map[string]struct{})[podNamespacedName] = struct{}{}
	}

	if !isEgressProbeAttached {
		progFD, err := l.attachEgressBPFProbe(hostVethName, podIdentifier)
		duration := msSince(start)
		sdkAPILatency.WithLabelValues("attachEgressBPFProbe", fmt.Sprint(err != nil)).Observe(duration)
		if err != nil {
			l.logger.Info("Failed to Attach Egress TC probe for", "pod: ", pod.Name, " in namespace", pod.Namespace)
			sdkAPIErr.WithLabelValues("attachEgressBPFProbe").Inc()
			return err
		}
		l.logger.Info("Successfully attached Egress TC probe for", "pod: ", pod.Name, " in namespace", pod.Namespace)
		l.EgressPodToProgMap.Store(podNamespacedName, progFD)
		currentPodSet, _ := l.EgressProgToPodsMap.LoadOrStore(progFD, make(map[string]struct{}))
		currentPodSet.(map[string]struct{})[podNamespacedName] = struct{}{}
	}

	return nil
}

func (l *bpfClient) attachIngressBPFProbe(hostVethName string, podIdentifier string) (int, error) {
	// We will re-use the same eBPF program instance for pods belonging to same replicaset
	// Check if we've already loaded an ELF file for this PolicyEndpoint resource and re-use
	// if present, otherwise load a new instance and attach it

	var progFD int
	var err error
	var ingressProgInfo map[string]goelf.BpfData
	var peBPFContext BPFContext
	value, ok := l.policyEndpointeBPFContext.Load(podIdentifier)
	if ok {
		peBPFContext = value.(BPFContext)
	}

	if peBPFContext.ingressPgmInfo.Program.ProgFD != 0 {
		l.logger.Info("Found an existing instance, let's derive the ingress context..")
		ingressEbpfProgEntry := peBPFContext.ingressPgmInfo
		progFD = ingressEbpfProgEntry.Program.ProgFD
	} else {
		ingressProgInfo, progFD, err = l.loadBPFProgram(l.ingressBinary, "ingress", podIdentifier)
		pinPath := utils.GetBPFPinPathFromPodIdentifier(podIdentifier, "ingress")
		peBPFContext.ingressPgmInfo = ingressProgInfo[pinPath]
		l.policyEndpointeBPFContext.Store(podIdentifier, peBPFContext)
	}

	l.logger.Info("Attempting to do an Ingress Attach ", "with progFD: ", progFD)
	err = l.bpfTCClient.TCEgressAttach(hostVethName, progFD, TC_INGRESS_PROG)
	if err != nil && !utils.IsFileExistsError(err.Error()) {
		l.logger.Info("Ingress Attach failed:", "error", err)
		return 0, err
	}
	return progFD, nil
}

func (l *bpfClient) attachEgressBPFProbe(hostVethName string, podIdentifier string) (int, error) {
	// We will re-use the same eBPF program instance for pods belonging to same replicaset
	// Check if we've already loaded an ELF file for this PolicyEndpoint resource and re-use
	// if present, otherwise load a new instance and attach it

	var progFD int
	var err error
	var egressProgInfo map[string]goelf.BpfData
	var peBPFContext BPFContext
	value, ok := l.policyEndpointeBPFContext.Load(podIdentifier)
	if ok {
		peBPFContext = value.(BPFContext)
	}

	if peBPFContext.egressPgmInfo.Program.ProgFD != 0 {
		l.logger.Info("Found an existing instance, let's derive the egress context..")
		egressEbpfProgEntry := peBPFContext.egressPgmInfo
		progFD = egressEbpfProgEntry.Program.ProgFD
	} else {
		egressProgInfo, progFD, err = l.loadBPFProgram(l.egressBinary, "egress", podIdentifier)
		pinPath := utils.GetBPFPinPathFromPodIdentifier(podIdentifier, "egress")
		peBPFContext.egressPgmInfo = egressProgInfo[pinPath]
		l.policyEndpointeBPFContext.Store(podIdentifier, peBPFContext)
	}

	l.logger.Info("Attempting to do an Egress Attach ", "with progFD: ", progFD)
	err = l.bpfTCClient.TCIngressAttach(hostVethName, progFD, TC_EGRESS_PROG)
	if err != nil && !utils.IsFileExistsError(err.Error()) {
		l.logger.Error(err, "Egress Attach failed")
		return 0, err
	}

	return progFD, nil
}

func (l *bpfClient) DeleteBPFProgramAndMaps(podIdentifier string) error {
	start := time.Now()
	err := l.deleteBPFProgramAndMaps(podIdentifier, "ingress")
	duration := msSince(start)
	sdkAPILatency.WithLabelValues("deleteBPFProgramAndMaps", fmt.Sprint(err != nil)).Observe(duration)
	if err != nil {
		l.logger.Info("Error while deleting Ingress BPF Probe for ", "podIdentifier: ", podIdentifier)
		sdkAPIErr.WithLabelValues("deleteBPFProgramAndMaps").Inc()
	}

	start = time.Now()
	err = l.deleteBPFProgramAndMaps(podIdentifier, "egress")
	duration = msSince(start)
	sdkAPILatency.WithLabelValues("deleteBPFProgramAndMaps", fmt.Sprint(err != nil)).Observe(duration)
	if err != nil {
		l.logger.Info("Error while deleting Egress BPF Probe for ", "podIdentifier: ", podIdentifier)
		sdkAPIErr.WithLabelValues("deleteBPFProgramAndMaps").Inc()
	}

	l.policyEndpointeBPFContext.Delete(podIdentifier)
	if _, ok := l.AttachProbesToPodLock.Load(podIdentifier); ok {
		l.AttachProbesToPodLock.Delete(podIdentifier)
	}
	return nil
}

func (l *bpfClient) deleteBPFProgramAndMaps(podIdentifier string, direction string) error {
	var err error
	var peBPFContext BPFContext
	value, ok := l.policyEndpointeBPFContext.Load(podIdentifier)
	if ok {
		peBPFContext = value.(BPFContext)
	}

	pgmPinPath := utils.GetBPFPinPathFromPodIdentifier(podIdentifier, direction)
	mapPinpath := utils.GetBPFMapPinPathFromPodIdentifier(podIdentifier, direction)
	podStateMapPinPath := utils.GetPodStateBPFMapPinPathFromPodIdentifier(podIdentifier, direction)

	l.logger.Info("Deleting: ", "Program: ", pgmPinPath, "Map: ", mapPinpath, "Map: ", podStateMapPinPath)

	pgmInfo := peBPFContext.ingressPgmInfo
	mapToDelete := pgmInfo.Maps[TC_INGRESS_MAP]
	podStateMapToDelete := pgmInfo.Maps[TC_INGRESS_POD_STATE_MAP]
	if direction == "egress" {
		pgmInfo = peBPFContext.egressPgmInfo
		mapToDelete = pgmInfo.Maps[TC_EGRESS_MAP]
		podStateMapToDelete = pgmInfo.Maps[TC_EGRESS_POD_STATE_MAP]
	}

	l.logger.Info("Get storedFD ", "progFD: ", pgmInfo.Program.ProgFD)
	if pgmInfo.Program.ProgFD != 0 {
		l.logger.Info("Found the Program and Map to delete - ", "Program: ", pgmPinPath, "Map: ", mapPinpath, "Map: ", podStateMapPinPath)
		err = pgmInfo.Program.UnPinProg(pgmPinPath)
		if err != nil {
			l.logger.Info("Failed to delete the Program: ", err)
		}
		err = mapToDelete.UnPinMap(mapPinpath)
		if err != nil {
			l.logger.Info("Failed to delete the Map: ", err)
		}
		err = podStateMapToDelete.UnPinMap(podStateMapPinPath)
		if err != nil {
			l.logger.Info("Failed to delete PodState Map: ", err)
		}
	}
	return nil
}

func (l *bpfClient) loadBPFProgram(fileName string, direction string,
	podIdentifier string) (map[string]goelf.BpfData, int, error) {

	start := time.Now()
	l.logger.Info("Load the eBPF program")
	// Load a new instance of the program
	progInfo, _, err := l.bpfSDKClient.LoadBpfFile(fileName, podIdentifier)
	duration := msSince(start)
	sdkAPILatency.WithLabelValues("LoadBpfFile", fmt.Sprint(err != nil)).Observe(duration)
	if err != nil {
		sdkAPIErr.WithLabelValues("LoadBpfFile").Inc()
		l.logger.Info("Load BPF failed", "err:", err)
		return nil, -1, err
	}

	for k, _ := range progInfo {
		l.logger.Info("Prog Info: ", "Pin Path: ", k)
	}

	pinPath := utils.GetBPFPinPathFromPodIdentifier(podIdentifier, direction)
	l.logger.Info("PinPath for this pod: ", "PinPath: ", pinPath)
	progFD := progInfo[pinPath].Program.ProgFD

	l.logger.Info("Prog Load Succeeded", "for ", direction, "progFD: ", progFD)

	return progInfo, progFD, nil
}

func (l *bpfClient) UpdateEbpfMaps(podIdentifier string, ingressFirewallRules []EbpfFirewallRules,
	egressFirewallRules []EbpfFirewallRules) error {

	var ingressProgFD, egressProgFD int
	var mapToUpdate goebpfmaps.BpfMap
	start := time.Now()
	value, ok := l.policyEndpointeBPFContext.Load(podIdentifier)

	if ok {
		peBPFContext := value.(BPFContext)
		ingressProgInfo := peBPFContext.ingressPgmInfo
		egressProgInfo := peBPFContext.egressPgmInfo

		if ingressProgInfo.Program.ProgFD != 0 {
			ingressProgFD = ingressProgInfo.Program.ProgFD
			mapToUpdate = ingressProgInfo.Maps[TC_INGRESS_MAP]
			l.logger.Info("Pod has an Ingress hook attached. Update the corresponding map", "progFD: ", ingressProgFD,
				"mapName: ", TC_INGRESS_MAP)
			err := l.updateEbpfMap(mapToUpdate, ingressFirewallRules)
			duration := msSince(start)
			sdkAPILatency.WithLabelValues("updateEbpfMap-ingress", fmt.Sprint(err != nil)).Observe(duration)
			if err != nil {
				l.logger.Info("Ingress Map update failed: ", "error: ", err)
				sdkAPIErr.WithLabelValues("updateEbpfMap-ingress").Inc()
			}
		}
		if egressProgInfo.Program.ProgFD != 0 {
			egressProgFD = egressProgInfo.Program.ProgFD
			mapToUpdate = egressProgInfo.Maps[TC_EGRESS_MAP]

			l.logger.Info("Pod has an Egress hook attached. Update the corresponding map", "progFD: ", egressProgFD,
				"mapName: ", TC_EGRESS_MAP)
			err := l.updateEbpfMap(mapToUpdate, egressFirewallRules)
			duration := msSince(start)
			sdkAPILatency.WithLabelValues("updateEbpfMap-egress", fmt.Sprint(err != nil)).Observe(duration)
			if err != nil {
				l.logger.Info("Egress Map update failed: ", "error: ", err)
				sdkAPIErr.WithLabelValues("updateEbpfMap-egress").Inc()
			}
		}
		err := l.UpdatePodStateEbpfMaps(podIdentifier, POLICIES_APPLIED, true, true)
		if err != nil {
			l.logger.Info("Pod State Map update failed: ", "error: ", err)
		}
	}
	return nil
}

func (l *bpfClient) UpdatePodStateEbpfMaps(podIdentifier string, state int, updateIngress bool, updateEgress bool) error {

	var ingressProgFD, egressProgFD int
	var mapToUpdate goebpfmaps.BpfMap
	start := time.Now()
	value, ok := l.policyEndpointeBPFContext.Load(podIdentifier)

	if ok {
		peBPFContext := value.(BPFContext)
		ingressProgInfo := peBPFContext.ingressPgmInfo
		egressProgInfo := peBPFContext.egressPgmInfo
		key := uint32(POD_STATE_MAP_KEY)        // pod_state_map key
		value := pod_state{state: uint8(state)} // pod_state_map value

		if updateIngress && ingressProgInfo.Program.ProgFD != 0 {
			ingressProgFD = ingressProgInfo.Program.ProgFD
			mapToUpdate = ingressProgInfo.Maps[TC_INGRESS_POD_STATE_MAP]
			l.logger.Info("Pod has an Ingress hook attached. Update the corresponding map", "progFD: ", ingressProgFD,
				"mapName: ", TC_INGRESS_POD_STATE_MAP)
			err := mapToUpdate.CreateUpdateMapEntry(uintptr(unsafe.Pointer(&key)), uintptr(unsafe.Pointer(&value)), 0)
			duration := msSince(start)
			sdkAPILatency.WithLabelValues("updateEbpfMap-ingress-podstate", fmt.Sprint(err != nil)).Observe(duration)
			if err != nil {
				l.logger.Info("Ingress Pod State Map update failed: ", "error: ", err)
				sdkAPIErr.WithLabelValues("updateEbpfMap-ingress-podstate").Inc()
			}
		}
		if updateEgress && egressProgInfo.Program.ProgFD != 0 {
			egressProgFD = egressProgInfo.Program.ProgFD
			mapToUpdate = egressProgInfo.Maps[TC_EGRESS_POD_STATE_MAP]

			l.logger.Info("Pod has an Egress hook attached. Update the corresponding map", "progFD: ", egressProgFD,
				"mapName: ", TC_EGRESS_POD_STATE_MAP)
			err := mapToUpdate.CreateUpdateMapEntry(uintptr(unsafe.Pointer(&key)), uintptr(unsafe.Pointer(&value)), 0)
			duration := msSince(start)
			sdkAPILatency.WithLabelValues("updateEbpfMap-egress-podstate", fmt.Sprint(err != nil)).Observe(duration)
			if err != nil {
				l.logger.Info("Egress Map update failed: ", "error: ", err)
				sdkAPIErr.WithLabelValues("updateEbpfMap-egress-podstate").Inc()
			}
		}
	}
	return nil
}

func (l *bpfClient) IsEBPFProbeAttached(podName string, podNamespace string) (bool, bool) {
	ingress, egress := false, false
	if _, ok := l.IngressPodToProgMap.Load(utils.GetPodNamespacedName(podName, podNamespace)); ok {
		l.logger.Info("Pod already has Ingress Probe attached - ", "Name: ", podName, "Namespace: ", podNamespace)
		ingress = true
	}
	if _, ok := l.EgressPodToProgMap.Load(utils.GetPodNamespacedName(podName, podNamespace)); ok {
		l.logger.Info("Pod already has Egress Probe attached - ", "Name: ", podName, "Namespace: ", podNamespace)
		egress = true
	}
	return ingress, egress
}

func (l *bpfClient) IsFirstPodInPodIdentifier(podIdentifier string) bool {
	firstPodInPodIdentifier := false
	if _, ok := l.policyEndpointeBPFContext.Load(podIdentifier); !ok {
		l.logger.Info("No map instance found")
		firstPodInPodIdentifier = true
	}
	return firstPodInPodIdentifier
}

func (l *bpfClient) updateEbpfMap(mapToUpdate goebpfmaps.BpfMap, firewallRules []EbpfFirewallRules) error {
	start := time.Now()
	duration := msSince(start)
	mapEntries, err := l.computeMapEntriesFromEndpointRules(firewallRules)
	if err != nil {
		l.logger.Info("Trie entry creation/validation failed ", "error: ", err)
		return err
	}

	l.logger.Info("ID of map to update: ", "ID: ", mapToUpdate.MapID)
	err = mapToUpdate.BulkRefreshMapEntries(mapEntries)
	sdkAPILatency.WithLabelValues("BulkRefreshMapEntries", fmt.Sprint(err != nil)).Observe(duration)
	if err != nil {
		l.logger.Info("BPF map update failed", "error: ", err)
		sdkAPIErr.WithLabelValues("BulkRefreshMapEntries").Inc()
		return err
	}
	return nil
}

func sortFirewallRulesByPrefixLength(rules []EbpfFirewallRules, prefixLenStr string) {
	sort.Slice(rules, func(i, j int) bool {

		prefixSplit := strings.Split(prefixLenStr, "/")
		prefixLen, _ := strconv.Atoi(prefixSplit[1])
		prefixLenIp1 := prefixLen
		prefixLenIp2 := prefixLen

		if strings.Contains(string(rules[i].IPCidr), "/") {
			prefixIp1 := strings.Split(string(rules[i].IPCidr), "/")
			prefixLenIp1, _ = strconv.Atoi(prefixIp1[1])

		}

		if strings.Contains(string(rules[j].IPCidr), "/") {

			prefixIp2 := strings.Split(string(rules[j].IPCidr), "/")
			prefixLenIp2, _ = strconv.Atoi(prefixIp2[1])
		}

		return prefixLenIp1 < prefixLenIp2
	})
}

func mergeDuplicateL4Info(ports []v1alpha1.Port) []v1alpha1.Port {
	uniquePorts := make(map[string]v1alpha1.Port)
	var result []v1alpha1.Port
	var key string

	for _, p := range ports {

		portKey := 0
		endPortKey := 0

		if p.Port != nil {
			portKey = int(*p.Port)
		}

		if p.EndPort != nil {
			endPortKey = int(*p.EndPort)
		}
		if p.Protocol == nil {
			key = fmt.Sprintf("%s-%d-%d", "", portKey, endPortKey)
		} else {
			key = fmt.Sprintf("%s-%d-%d", *p.Protocol, portKey, endPortKey)
		}

		if _, ok := uniquePorts[key]; ok {
			continue
		} else {
			uniquePorts[key] = p
		}
	}

	for _, port := range uniquePorts {
		result = append(result, port)
	}

	return result
}

func (l *bpfClient) computeMapEntriesFromEndpointRules(firewallRules []EbpfFirewallRules) (map[string][]byte, error) {

	firewallMap := make(map[string][]byte)
	ipCIDRs := make(map[string][]v1alpha1.Port)
	nonHostCIDRs := make(map[string][]v1alpha1.Port)
	isCatchAllIPEntryPresent, allowAll := false, false
	var catchAllIPPorts []v1alpha1.Port

	//Traffic from the local node should always be allowed. Add NodeIP by default to map entries.
	_, mapKey, _ := net.ParseCIDR(l.nodeIP + l.hostMask)
	key := utils.ComputeTrieKey(*mapKey, l.enableIPv6)
	value := utils.ComputeTrieValue([]v1alpha1.Port{}, l.logger, true, false)
	firewallMap[string(key)] = value

	//Sort the rules
	sortFirewallRulesByPrefixLength(firewallRules, l.hostMask)

	//Check and aggregate L4 Port Info for Catch All Entries.
	catchAllIPPorts, isCatchAllIPEntryPresent, allowAll = l.checkAndDeriveCatchAllIPPorts(firewallRules)
	if isCatchAllIPEntryPresent {
		//Add the Catch All IP entry
		_, mapKey, _ := net.ParseCIDR("0.0.0.0/0")
		key := utils.ComputeTrieKey(*mapKey, l.enableIPv6)
		value := utils.ComputeTrieValue(catchAllIPPorts, l.logger, allowAll, false)
		firewallMap[string(key)] = value
	}

	for _, firewallRule := range firewallRules {
		var cidrL4Info []v1alpha1.Port

		if !strings.Contains(string(firewallRule.IPCidr), "/") {
			firewallRule.IPCidr += v1alpha1.NetworkAddress(l.hostMask)
		}

		if utils.IsNodeIP(l.nodeIP, string(firewallRule.IPCidr)) {
			continue
		}

		if l.enableIPv6 && !strings.Contains(string(firewallRule.IPCidr), "::") {
			l.logger.Info("Skipping ipv4 rule in ipv6 cluster: ", "CIDR: ", string(firewallRule.IPCidr))
			continue
		}

		if !l.enableIPv6 && strings.Contains(string(firewallRule.IPCidr), "::") {
			l.logger.Info("Skipping ipv6 rule in ipv4 cluster: ", "CIDR: ", string(firewallRule.IPCidr))
			continue
		}

		if !utils.IsCatchAllIPEntry(string(firewallRule.IPCidr)) {
			if len(firewallRule.L4Info) == 0 {
				l.logger.Info("No L4 specified. Add Catch all entry: ", "CIDR: ", firewallRule.IPCidr)
				l.addCatchAllL4Entry(&firewallRule)
				l.logger.Info("Total L4 entries ", "count: ", len(firewallRule.L4Info))
			}
			if utils.IsNonHostCIDR(string(firewallRule.IPCidr)) {
				existingL4Info, ok := nonHostCIDRs[string(firewallRule.IPCidr)]
				if ok {
					firewallRule.L4Info = append(firewallRule.L4Info, existingL4Info...)
				} else {
					// Check if the /m entry is part of any /n CIDRs that we've encountered so far
					// If found, we need to include the port and protocol combination against the current entry as well since
					// we use LPM TRIE map and the /m will always win out.
					cidrL4Info = l.checkAndDeriveL4InfoFromAnyMatchingCIDRs(string(firewallRule.IPCidr), nonHostCIDRs)
					if len(cidrL4Info) > 0 {
						firewallRule.L4Info = append(firewallRule.L4Info, cidrL4Info...)
					}
				}
				nonHostCIDRs[string(firewallRule.IPCidr)] = firewallRule.L4Info
			} else {
				if existingL4Info, ok := ipCIDRs[string(firewallRule.IPCidr)]; ok {
					firewallRule.L4Info = append(firewallRule.L4Info, existingL4Info...)
				}
				// Check if the /32 entry is part of any non host CIDRs that we've encountered so far
				// If found, we need to include the port and protocol combination against the current entry as well since
				// we use LPM TRIE map and the /32 will always win out.
				cidrL4Info = l.checkAndDeriveL4InfoFromAnyMatchingCIDRs(string(firewallRule.IPCidr), nonHostCIDRs)
				if len(cidrL4Info) > 0 {
					firewallRule.L4Info = append(firewallRule.L4Info, cidrL4Info...)
				}
				ipCIDRs[string(firewallRule.IPCidr)] = firewallRule.L4Info
			}
			//Include port and protocol combination paired with catch all entries
			firewallRule.L4Info = append(firewallRule.L4Info, catchAllIPPorts...)

			l.logger.Info("Updating Map with ", "IP Key:", firewallRule.IPCidr)
			_, firewallMapKey, _ := net.ParseCIDR(string(firewallRule.IPCidr))
			// Key format: Prefix length (4 bytes) followed by 4/16byte IP address
			firewallKey := utils.ComputeTrieKey(*firewallMapKey, l.enableIPv6)

			if len(firewallRule.L4Info) != 0 {
				mergedL4Info := mergeDuplicateL4Info(firewallRule.L4Info)
				firewallRule.L4Info = mergedL4Info

			}
			firewallValue := utils.ComputeTrieValue(firewallRule.L4Info, l.logger, allowAll, false)
			firewallMap[string(firewallKey)] = firewallValue
		}
		if firewallRule.Except != nil {
			for _, exceptCIDR := range firewallRule.Except {
				_, mapKey, _ := net.ParseCIDR(string(exceptCIDR))
				key := utils.ComputeTrieKey(*mapKey, l.enableIPv6)
				l.logger.Info("Parsed Except CIDR", "IP Key: ", mapKey)
				if len(firewallRule.L4Info) != 0 {
					mergedL4Info := mergeDuplicateL4Info(firewallRule.L4Info)
					firewallRule.L4Info = mergedL4Info
				}
				value := utils.ComputeTrieValue(firewallRule.L4Info, l.logger, false, true)
				firewallMap[string(key)] = value
			}
		}
	}

	return firewallMap, nil
}

func (l *bpfClient) checkAndDeriveCatchAllIPPorts(firewallRules []EbpfFirewallRules) ([]v1alpha1.Port, bool, bool) {
	var catchAllL4Info []v1alpha1.Port
	isCatchAllIPEntryPresent := false
	allowAllPortAndProtocols := false
	for _, firewallRule := range firewallRules {
		if !strings.Contains(string(firewallRule.IPCidr), "/") {
			firewallRule.IPCidr += v1alpha1.NetworkAddress(l.hostMask)
		}
		if !l.enableIPv6 && strings.Contains(string(firewallRule.IPCidr), "::") {
			l.logger.Info("IPv6 catch all entry in IPv4 mode - skip ")
			continue
		}
		if utils.IsCatchAllIPEntry(string(firewallRule.IPCidr)) {
			catchAllL4Info = append(catchAllL4Info, firewallRule.L4Info...)
			isCatchAllIPEntryPresent = true
			if len(firewallRule.L4Info) == 0 {
				//All ports and protocols
				allowAllPortAndProtocols = true
			}
		}
		l.logger.Info("Current L4 entry count for catch all entry: ", "count: ", len(catchAllL4Info))
	}
	l.logger.Info("Total L4 entry count for catch all entry: ", "count: ", len(catchAllL4Info))
	return catchAllL4Info, isCatchAllIPEntryPresent, allowAllPortAndProtocols
}

func (l *bpfClient) checkAndDeriveL4InfoFromAnyMatchingCIDRs(firewallRule string,
	nonHostCIDRs map[string][]v1alpha1.Port) []v1alpha1.Port {
	var matchingCIDRL4Info []v1alpha1.Port

	_, ipToCheck, _ := net.ParseCIDR(firewallRule)
	for nonHostCIDR, l4Info := range nonHostCIDRs {
		_, cidrEntry, _ := net.ParseCIDR(nonHostCIDR)
		l.logger.Info("CIDR match: ", "for IP: ", firewallRule, "in CIDR: ", nonHostCIDR)
		if cidrEntry.Contains(ipToCheck.IP) {
			l.logger.Info("Found a CIDR match: ", "for IP: ", firewallRule, "in CIDR: ", nonHostCIDR)
			matchingCIDRL4Info = append(matchingCIDRL4Info, l4Info...)
		}
	}
	return matchingCIDRL4Info
}

func (l *bpfClient) addCatchAllL4Entry(firewallRule *EbpfFirewallRules) {
	catchAllL4Entry := v1alpha1.Port{
		Protocol: &CATCH_ALL_PROTOCOL,
	}
	firewallRule.L4Info = append(firewallRule.L4Info, catchAllL4Entry)
}

func (l *bpfClient) DeletePodFromIngressProgPodCaches(podName string, podNamespace string) {
	podNamespacedName := utils.GetPodNamespacedName(podName, podNamespace)
	if progFD, ok := l.IngressPodToProgMap.Load(podNamespacedName); ok {
		l.IngressPodToProgMap.Delete(podNamespacedName)
		if currentSet, ok := l.IngressProgToPodsMap.Load(progFD); ok {
			set := currentSet.(map[string]struct{})
			delete(set, podNamespacedName)
			if len(set) == 0 {
				l.IngressProgToPodsMap.Delete(progFD)
			}
		}
	}
}

func (l *bpfClient) DeletePodFromEgressProgPodCaches(podName string, podNamespace string) {
	podNamespacedName := utils.GetPodNamespacedName(podName, podNamespace)
	if progFD, ok := l.EgressPodToProgMap.Load(podNamespacedName); ok {
		l.EgressPodToProgMap.Delete(podNamespacedName)
		if currentSet, ok := l.EgressProgToPodsMap.Load(progFD); ok {
			set := currentSet.(map[string]struct{})
			delete(set, podNamespacedName)
			if len(set) == 0 {
				l.EgressProgToPodsMap.Delete(progFD)
			}
		}
	}
}<|MERGE_RESOLUTION|>--- conflicted
+++ resolved
@@ -58,13 +58,10 @@
 	CATCH_ALL_PROTOCOL         corev1.Protocol = "ANY_IP_PROTOCOL"
 	POD_VETH_PREFIX                            = "eni"
 	POLICIES_APPLIED                           = 0
-<<<<<<< HEAD
 	DEFAULT_ALLOW                              = 1
 	DEFAULT_DENY                               = 2
 	LOCAL_IPAMD_ADDRESS                        = "127.0.0.1:50051"
-=======
 	POD_STATE_MAP_KEY                          = 0
->>>>>>> f6e433c2
 )
 
 var (
@@ -114,12 +111,9 @@
 	GetEgressProgToPodsMap() *sync.Map
 	DeletePodFromIngressProgPodCaches(podName string, podNamespace string)
 	DeletePodFromEgressProgPodCaches(podName string, podNamespace string)
-<<<<<<< HEAD
 	ReAttachEbpfProbes() error
-=======
 	DeleteBPFProgramAndMaps(podIdentifier string) error
 	GetDeletePodIdentifierLockMap() *sync.Map
->>>>>>> f6e433c2
 }
 
 type EvProgram struct {
@@ -323,24 +317,12 @@
 	EgressProgToPodsMap *sync.Map
 	// Stores podIdentifier to attachprobes lock mapping
 	AttachProbesToPodLock *sync.Map
-<<<<<<< HEAD
 	// This is only updated and used for probe binary updates during initialization
 	interfaceNametoIngressPinPath map[string]string
 	// This is only updated and used for probe binary updates during initialization
 	interfaceNametoEgressPinPath map[string]string
-}
-
-type Event_t struct {
-	SourceIP   uint32
-	SourcePort uint32
-	DestIP     uint32
-	DestPort   uint32
-	Protocol   uint32
-	Verdict    uint32
-=======
 	// Stores podIdentifier to deletepod lock mapping
 	DeletePodIdentifierLock *sync.Map
->>>>>>> f6e433c2
 }
 
 func checkAndUpdateBPFBinaries(bpfTCClient tc.BpfTc, bpfBinaries []string, hostBinaryPath string) (bool, bool, bool, error) {
