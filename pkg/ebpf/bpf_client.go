package ebpf

import (
	"fmt"
	"io/ioutil"
	"net"
	"sort"
	"strconv"
	"strings"
	"sync"
	"time"

	corev1 "k8s.io/api/core/v1"

	goelf "github.com/aws/aws-ebpf-sdk-go/pkg/elfparser"
	goebpfmaps "github.com/aws/aws-ebpf-sdk-go/pkg/maps"
	"github.com/aws/aws-ebpf-sdk-go/pkg/tc"
	"github.com/aws/aws-network-policy-agent/api/v1alpha1"
	"github.com/aws/aws-network-policy-agent/pkg/ebpf/conntrack"
	"github.com/aws/aws-network-policy-agent/pkg/ebpf/events"
	"github.com/aws/aws-network-policy-agent/pkg/utils"
	"github.com/aws/aws-network-policy-agent/pkg/utils/cp"
	"github.com/go-logr/logr"
	"github.com/google/go-cmp/cmp"
	"github.com/prometheus/client_golang/prometheus"
	"k8s.io/apimachinery/pkg/types"
	"k8s.io/apimachinery/pkg/util/wait"
	ctrl "sigs.k8s.io/controller-runtime"
)

var (
	TC_INGRESS_BINARY                          = "tc.v4ingress.bpf.o"
	TC_EGRESS_BINARY                           = "tc.v4egress.bpf.o"
	TC_V6_INGRESS_BINARY                       = "tc.v6ingress.bpf.o"
	TC_V6_EGRESS_BINARY                        = "tc.v6egress.bpf.o"
	EVENTS_BINARY                              = "v4events.bpf.o"
	EVENTS_V6_BINARY                           = "v6events.bpf.o"
	TC_INGRESS_PROG                            = "handle_ingress"
	TC_EGRESS_PROG                             = "handle_egress"
	TC_INGRESS_MAP                             = "ingress_map"
	TC_EGRESS_MAP                              = "egress_map"
	AWS_CONNTRACK_MAP                          = "aws_conntrack_map"
	AWS_EVENTS_MAP                             = "policy_events"
	EKS_CLI_BINARY                             = "aws-eks-na-cli"
	EKS_V6_CLI_BINARY                          = "aws-eks-na-cli-v6"
	hostBinaryPath                             = "/host/opt/cni/bin/"
	IPv4_HOST_MASK                             = "/32"
	IPv6_HOST_MASK                             = "/128"
	CONNTRACK_MAP_PIN_PATH                     = "/sys/fs/bpf/globals/aws/maps/global_aws_conntrack_map"
	POLICY_EVENTS_MAP_PIN_PATH                 = "/sys/fs/bpf/globals/aws/maps/global_policy_events"
	CATCH_ALL_PROTOCOL         corev1.Protocol = "ANY_IP_PROTOCOL"
	POD_VETH_PREFIX                            = "eni"
)

var (
	sdkAPILatency = prometheus.NewSummaryVec(
		prometheus.SummaryOpts{
			Name: "awsnodeagent_aws_ebpf_sdk_latency_ms",
			Help: "eBPF SDK API call latency in ms",
		},
		[]string{"api", "error"},
	)

	sdkAPIErr = prometheus.NewCounterVec(
		prometheus.CounterOpts{
			Name: "awsnodeagent_aws_ebpfsdk_error_count",
			Help: "The number of times eBPF SDK returns an error",
		},
		[]string{"fn"},
	)
	prometheusRegistered = false
)

func msSince(start time.Time) float64 {
	return float64(time.Since(start) / time.Millisecond)
}

func prometheusRegister() {
	if !prometheusRegistered {
		prometheus.MustRegister(sdkAPILatency)
		prometheus.MustRegister(sdkAPIErr)
		prometheusRegistered = true
	}
}

type BpfClient interface {
	AttacheBPFProbes(pod types.NamespacedName, policyEndpoint string, ingress bool, egress bool) error
	DetacheBPFProbes(pod types.NamespacedName, ingress bool, egress bool, deletePinPath bool) error
	UpdateEbpfMaps(podIdentifier string, ingressFirewallRules []EbpfFirewallRules, egressFirewallRules []EbpfFirewallRules) error
	IsEBPFProbeAttached(podName string, podNamespace string) (bool, bool)
	IsMapUpdateRequired(podIdentifier string) bool
}

type EvProgram struct {
	wg sync.WaitGroup
}

type BPFContext struct {
	ingressPgmInfo   goelf.BpfData
	egressPgmInfo    goelf.BpfData
	conntrackMapInfo goebpfmaps.BpfMap
}

type EbpfFirewallRules struct {
	IPCidr v1alpha1.NetworkAddress
	Except []v1alpha1.NetworkAddress
	L4Info []v1alpha1.Port
}

func NewBpfClient(policyEndpointeBPFContext *sync.Map, nodeIP string, enablePolicyEventLogs, enableCloudWatchLogs bool,
<<<<<<< HEAD
	enableIPv6 bool, conntrackTTL int) (*bpfClient, error) {
=======
	enableIPv6 bool, conntrackTTL int, conntrackTableSize int) (*bpfClient, error) {
>>>>>>> 14858d43
	var conntrackMap goebpfmaps.BpfMap

	ebpfClient := &bpfClient{
		policyEndpointeBPFContext: policyEndpointeBPFContext,
		IngressProgPodMap:         new(sync.Map),
		EgressProgPodMap:          new(sync.Map),
		nodeIP:                    nodeIP,
		enableIPv6:                enableIPv6,
		GlobalMaps:                new(sync.Map),
	}
	ebpfClient.logger = ctrl.Log.WithName("ebpf-client")
	ingressBinary, egressBinary, eventsBinary,
		cliBinary, hostMask := TC_INGRESS_BINARY, TC_EGRESS_BINARY, EVENTS_BINARY, EKS_CLI_BINARY, IPv4_HOST_MASK
	if enableIPv6 {
		ingressBinary, egressBinary, eventsBinary,
			cliBinary, hostMask = TC_V6_INGRESS_BINARY, TC_V6_EGRESS_BINARY, EVENTS_V6_BINARY, EKS_V6_CLI_BINARY, IPv6_HOST_MASK
	}
	ebpfClient.ingressBinary, ebpfClient.egressBinary,
		ebpfClient.hostMask = ingressBinary, egressBinary, hostMask

	bpfBinaries := []string{eventsBinary, ingressBinary, egressBinary, cliBinary}
	isConntrackMapPresent, isPolicyEventsMapPresent := false, false
	var err error

	ebpfClient.bpfSDKClient = goelf.New()
	ebpfClient.bpfTCClient = tc.New(POD_VETH_PREFIX)

	//Set RLIMIT
	err = ebpfClient.bpfSDKClient.IncreaseRlimit()
	if err != nil {
		//No need to error out from here. We should be good to proceed.
		ebpfClient.logger.Info("Failed to increase RLIMIT on the node....but moving forward")
	}

	//Compare BPF binaries
	ingressUpdateRequired, egressUpdateRequired, eventsUpdateRequired, err := checkAndUpdateBPFBinaries(ebpfClient.bpfTCClient,
		bpfBinaries, hostBinaryPath)
	if err != nil {
		//Log the error and move on
		ebpfClient.logger.Error(err, "Probe validation/update failed but will continue to load")
	}
	ebpfClient.logger.Info("Probe validation Done")

	//Copy the latest binaries to /opt/cni/bin
	err = cp.InstallBPFBinaries(bpfBinaries, hostBinaryPath)
	if err != nil {
		//Log the error and move on
		ebpfClient.logger.Info("Failed to copy the eBPF binaries to host path....", "error", err)
	}
	ebpfClient.logger.Info("Copied eBPF binaries to the host directory")

	eventBufferFD := 0
	isConntrackMapPresent, isPolicyEventsMapPresent, eventBufferFD, err = recoverBPFState(ebpfClient.bpfSDKClient, policyEndpointeBPFContext,
		ebpfClient.GlobalMaps, ingressUpdateRequired, egressUpdateRequired, eventsUpdateRequired)
	if err != nil {
		//Log the error and move on
		ebpfClient.logger.Info("Failed to recover the BPF state: ", "error ", err)
		sdkAPIErr.WithLabelValues("RecoverBPFState").Inc()
	}
	ebpfClient.logger.Info("Successfully recovered BPF state")

	// Load the current events binary, if ..
	// - Current events binary packaged with network policy agent is different than the one installed
	//   during the previous installation (or)
	// - Either Conntrack Map (or) Events Map is currently missing on the node
	if eventsUpdateRequired || (!isConntrackMapPresent || !isPolicyEventsMapPresent) {
		ebpfClient.logger.Info("Install the default global maps")
		eventsProbe := EVENTS_BINARY
		if enableIPv6 {
			eventsProbe = EVENTS_V6_BINARY
		}
		var bpfSdkInputData goelf.BpfCustomData
		bpfSdkInputData.FilePath = eventsProbe
		bpfSdkInputData.CustomPinPath = "global"
		bpfSdkInputData.CustomMapSize = make(map[string]int)

		bpfSdkInputData.CustomMapSize[AWS_CONNTRACK_MAP] = conntrackTableSize

		ebpfClient.logger.Info("Setting conntrack cache map size: ", "max entries", conntrackTableSize)

		_, globalMapInfo, err := ebpfClient.bpfSDKClient.LoadBpfFileWithCustomData(bpfSdkInputData)
		if err != nil {
			ebpfClient.logger.Error(err, "Unable to load events binary. Required for policy enforcement, exiting..")
			sdkAPIErr.WithLabelValues("LoadBpfFileWithCustomData").Inc()
			return nil, err
		}
		ebpfClient.logger.Info("Successfully loaded events probe")

		for mapName, mapInfo := range globalMapInfo {
			if mapName == AWS_CONNTRACK_MAP {
				conntrackMap = mapInfo
			}
			if mapName == AWS_EVENTS_MAP {
				eventBufferFD = int(mapInfo.MapFD)
			}
		}
	}

	if isConntrackMapPresent {
		recoveredConntrackMap, ok := ebpfClient.GlobalMaps.Load(CONNTRACK_MAP_PIN_PATH)
		if ok {
			conntrackMap = recoveredConntrackMap.(goebpfmaps.BpfMap)
			ebpfClient.logger.Info("Derived existing ConntrackMap identifier")
		} else {
			ebpfClient.logger.Error(err, "Unable to get conntrackMap post recovery..")
			sdkAPIErr.WithLabelValues("RecoveryFailed").Inc()
			return nil, err
		}
	}

	ebpfClient.conntrackClient = conntrack.NewConntrackClient(conntrackMap, enableIPv6, ebpfClient.logger)
	ebpfClient.logger.Info("Initialized Conntrack client")

	if enablePolicyEventLogs {
		err = events.ConfigurePolicyEventsLogging(ebpfClient.logger, enableCloudWatchLogs, eventBufferFD, enableIPv6)
		if err != nil {
			ebpfClient.logger.Error(err, "unable to initialize event buffer for Policy events, exiting..")
			sdkAPIErr.WithLabelValues("ConfigurePolicyEventsLogging").Inc()
			return nil, err
		}
		ebpfClient.logger.Info("Configured event logging")
	} else {
		ebpfClient.logger.Info("Disabled event logging")
	}

	// Start Conntrack routines
	duration := time.Duration(conntrackTTL) * time.Second
	halfDuration := duration / 2
	if enableIPv6 {
<<<<<<< HEAD
		go wait.Forever(ebpfClient.conntrackClient.Cleanupv6ConntrackMap, time.Duration(conntrackTTL)*time.Second)
	} else {
		go wait.Forever(ebpfClient.conntrackClient.CleanupConntrackMap, time.Duration(conntrackTTL)*time.Second)
=======
		go wait.Forever(ebpfClient.conntrackClient.Cleanupv6ConntrackMap, halfDuration)
	} else {
		go wait.Forever(ebpfClient.conntrackClient.CleanupConntrackMap, halfDuration)
>>>>>>> 14858d43
	}

	// Initializes prometheus metrics
	prometheusRegister()

	ebpfClient.logger.Info("BPF Client initialization done")
	return ebpfClient, nil
}

var _ BpfClient = (*bpfClient)(nil)

type bpfClient struct {
	// Stores eBPF Ingress and Egress context per policyEndpoint resource
	policyEndpointeBPFContext *sync.Map
	// Stores the Ingress eBPF Prog FD per pod
	IngressProgPodMap *sync.Map
	// Stores the Egress eBPF Prog FD per pod
	EgressProgPodMap *sync.Map
	// Stores info on the global maps the agent creates
	GlobalMaps *sync.Map
	// Primary IP of the node
	nodeIP string
	// Flag to track the IPv6 mode
	enableIPv6 bool
	// Ingress eBPF probe binary
	ingressBinary string
	// Egress eBPF probe binary
	egressBinary string
	// host IP Mask - will be initialized based on the IP family
	hostMask string
	// Conntrack client instance
	conntrackClient conntrack.ConntrackClient
	// eBPF SDK Client
	bpfSDKClient goelf.BpfSDKClient
	// eBPF TC Client
	bpfTCClient tc.BpfTc
	// Logger instance
	logger logr.Logger
}

type Event_t struct {
	SourceIP   uint32
	SourcePort uint32
	DestIP     uint32
	DestPort   uint32
	Protocol   uint32
	Verdict    uint32
}

func checkAndUpdateBPFBinaries(bpfTCClient tc.BpfTc, bpfBinaries []string, hostBinaryPath string) (bool, bool, bool, error) {
	log := ctrl.Log.WithName("ebpf-client-init") //TODO - reuse the logger
	updateIngressProbe, updateEgressProbe, updateEventsProbe := false, false, false
	var existingProbePath string

	for _, bpfProbe := range bpfBinaries {
		if bpfProbe == EKS_CLI_BINARY || bpfProbe == EKS_V6_CLI_BINARY {
			continue
		}

		log.Info("Validating ", "Probe: ", bpfProbe)
		currentProbe, err := ioutil.ReadFile(bpfProbe)
		if err != nil {
			log.Info("error opening  ", "Probe: ", bpfProbe, "error", err)
		}

		existingProbePath = hostBinaryPath + bpfProbe
		existingProbe, err := ioutil.ReadFile(existingProbePath)
		if err != nil {
			log.Info("error opening  ", "Probe: ", existingProbePath, "error", err)
		}

		log.Info("comparing new and existing probes ...")
		isEqual := cmp.Equal(currentProbe, existingProbe)
		if !isEqual {
			if bpfProbe == EVENTS_BINARY || bpfProbe == EVENTS_V6_BINARY {
				// Ingress and Egress probes refer to Conntrack and Policy Events maps defined in
				// events binary. So, if the events binary changes, we will need to update all the existing
				// probes in the local node
				updateEventsProbe, updateIngressProbe, updateEgressProbe = true, true, true
				log.Info("change detected in event probe binaries..")
				break
			}
			if bpfProbe == TC_INGRESS_BINARY || bpfProbe == TC_V6_INGRESS_BINARY {
				log.Info("change detected in ingress probe binaries.. ")
				updateIngressProbe = true
			}
			if bpfProbe == TC_EGRESS_BINARY || bpfProbe == TC_V6_EGRESS_BINARY {
				log.Info("change detected in egress probe binaries..")
				updateEgressProbe = true
			}
		}
	}

	//Clean up probes
	if updateIngressProbe || updateEgressProbe {
		err := bpfTCClient.CleanupQdiscs(updateIngressProbe, updateEgressProbe)
		if err != nil {
			log.Error(err, "Probe cleanup failed")
			sdkAPIErr.WithLabelValues("CleanupQdiscs").Inc()
			return updateIngressProbe, updateEgressProbe, updateEventsProbe, err
		}
	}

	return updateIngressProbe, updateEgressProbe, updateEventsProbe, nil
}

func recoverBPFState(eBPFSDKClient goelf.BpfSDKClient, policyEndpointeBPFContext *sync.Map, globalMaps *sync.Map, updateIngressProbe,
	updateEgressProbe, updateEventsProbe bool) (bool, bool, int, error) {
	log := ctrl.Log.WithName("ebpf-client") //TODO reuse logger
	isConntrackMapPresent, isPolicyEventsMapPresent := false, false
	eventsMapFD := 0

	// Recover global maps (Conntrack and Events) if there is no need to update
	// events binary
	if !updateEventsProbe {
		recoveredGlobalMaps, err := eBPFSDKClient.RecoverGlobalMaps()
		if err != nil {
			log.Error(err, "failed to recover global maps..")
			sdkAPIErr.WithLabelValues("RecoverGlobalMaps").Inc()
			return isConntrackMapPresent, isPolicyEventsMapPresent, eventsMapFD, nil
		}
		log.Info("Total no.of  global maps recovered...", "count: ", len(recoveredGlobalMaps))
		for globalMapName, globalMap := range recoveredGlobalMaps {
			log.Info("Global Map..", "Name: ", globalMapName, "updateEventsProbe: ", updateEventsProbe)
			if globalMapName == CONNTRACK_MAP_PIN_PATH {
				log.Info("Conntrack Map is already present on the node")
				isConntrackMapPresent = true
				globalMaps.Store(globalMapName, globalMap)
			}
			if globalMapName == POLICY_EVENTS_MAP_PIN_PATH {
				isPolicyEventsMapPresent = true
				eventsMapFD = int(globalMap.MapFD)
				log.Info("Policy event Map is already present on the node ", "Recovered FD", eventsMapFD)
			}
		}
	}

	// Recover BPF Programs and Maps from BPF_FS. We only aim to recover programs and maps
	// created by aws-network-policy-agent (Located under /sys/fs/bpf/globals/aws)
	if !updateIngressProbe || !updateEgressProbe {
		bpfState, err := eBPFSDKClient.RecoverAllBpfProgramsAndMaps()
		var peBPFContext BPFContext
		if err != nil {
			//Log it and move on. We will overwrite and recreate the maps/programs
			log.Info("BPF State Recovery failed: ", "error: ", err)
			sdkAPIErr.WithLabelValues("RecoverAllBpfProgramAndMaps").Inc()
		}

		log.Info("Number of probes/maps recovered - ", "count: ", len(bpfState))
		for pinPath, bpfEntry := range bpfState {
			log.Info("Recovered program Identifier: ", "Pin Path: ", pinPath)
			podIdentifier, direction := utils.GetPodIdentifierFromBPFPinPath(pinPath)
			log.Info("PinPath: ", "podIdentifier: ", podIdentifier, "direction: ", direction)
			value, ok := policyEndpointeBPFContext.Load(podIdentifier)
			if ok {
				peBPFContext = value.(BPFContext)
			}
			if direction == "ingress" && !updateIngressProbe {
				peBPFContext.ingressPgmInfo = bpfEntry
			} else if direction == "egress" && !updateEgressProbe {
				peBPFContext.egressPgmInfo = bpfEntry
			}
			policyEndpointeBPFContext.Store(podIdentifier, peBPFContext)
		}
	}

	return isConntrackMapPresent, isPolicyEventsMapPresent, eventsMapFD, nil
}

func (l *bpfClient) AttacheBPFProbes(pod types.NamespacedName, podIdentifier string, ingress bool, egress bool) error {
	start := time.Now()
	// We attach the TC probes to the hostVeth interface of the pod. Derive the hostVeth
	// name from the Name and Namespace of the Pod.
	// Note: The below naming convention is tied to VPC CNI and isn't meant to be generic
	hostVethName := utils.GetHostVethName(pod.Name, pod.Namespace)
	l.logger.Info("AttacheBPFProbes for", "pod", pod.Name, " in namespace", pod.Namespace, " with hostVethName", hostVethName)

	if ingress {
		progFD, err := l.attachIngressBPFProbe(hostVethName, podIdentifier)
		duration := msSince(start)
		sdkAPILatency.WithLabelValues("attachIngressBPFProbe", fmt.Sprint(err != nil)).Observe(duration)
		if err != nil {
			l.logger.Info("Failed to Attach Ingress TC probe for", "pod: ", pod.Name, " in namespace", pod.Namespace)
			sdkAPIErr.WithLabelValues("attachIngressBPFProbe").Inc()
			return err
		}
		l.logger.Info("Successfully attached Ingress TC probe for", "pod: ", pod.Name, " in namespace", pod.Namespace)
		l.IngressProgPodMap.Store(utils.GetPodNamespacedName(pod.Name, pod.Namespace), progFD)
	}

	if egress {
		progFD, err := l.attachEgressBPFProbe(hostVethName, podIdentifier)
		duration := msSince(start)
		sdkAPILatency.WithLabelValues("attachEgressBPFProbe", fmt.Sprint(err != nil)).Observe(duration)
		if err != nil {
			l.logger.Info("Failed to Attach Egress TC probe for", "pod: ", pod.Name, " in namespace", pod.Namespace)
			sdkAPIErr.WithLabelValues("attachEgressBPFProbe").Inc()
			return err
		}
		l.logger.Info("Successfully attached Egress TC probe for", "pod: ", pod.Name, " in namespace", pod.Namespace)
		l.EgressProgPodMap.Store(utils.GetPodNamespacedName(pod.Name, pod.Namespace), progFD)
	}

	return nil
}

func (l *bpfClient) DetacheBPFProbes(pod types.NamespacedName, ingress bool, egress bool, deletePinPath bool) error {
	start := time.Now()
	hostVethName := utils.GetHostVethName(pod.Name, pod.Namespace)
	l.logger.Info("DetacheBPFProbes for", "pod", pod.Name, " in namespace", pod.Namespace, " with hostVethName", hostVethName, " cleanup pinPath", deletePinPath)
<<<<<<< HEAD
	podIdentifier := utils.GetPodIdentifier(pod.Name, pod.Namespace)
=======
	podIdentifier := utils.GetPodIdentifier(pod.Name, pod.Namespace, l.logger)
>>>>>>> 14858d43
	if ingress {
		err := l.detachIngressBPFProbe(hostVethName)
		duration := msSince(start)
		sdkAPILatency.WithLabelValues("detachIngressBPFProbe", fmt.Sprint(err != nil)).Observe(duration)
		if err != nil {
			l.logger.Info("Failed to Detach Ingress TC probe for", "pod: ", pod.Name, " in namespace", pod.Namespace)
			sdkAPIErr.WithLabelValues("detachIngressBPFProbe").Inc()
		}
		l.logger.Info("Successfully detached Ingress TC probe for", "pod: ", pod.Name, " in namespace", pod.Namespace)

		if deletePinPath {
			err = l.deleteBPFProgramAndMaps(podIdentifier, "ingress")
			duration = msSince(start)
			sdkAPILatency.WithLabelValues("deleteBPFProgramAndMaps", fmt.Sprint(err != nil)).Observe(duration)
			if err != nil {
				l.logger.Info("Error while deleting Ingress BPF Probe for ", "podIdentifier: ", podIdentifier)
			}
		}
		l.IngressProgPodMap.Delete(utils.GetPodNamespacedName(pod.Name, pod.Namespace))
	}

	if egress {
		err := l.detachEgressBPFProbe(hostVethName)
		duration := msSince(start)
		sdkAPILatency.WithLabelValues("detachIngressBPFProbe", fmt.Sprint(err != nil)).Observe(duration)
		if err != nil {
			l.logger.Info("Failed to Detach Egress TC probe for", "pod: ", pod.Name, " in namespace", pod.Namespace)
			sdkAPIErr.WithLabelValues("attachEgressBPFProbe").Inc()
		}
		l.logger.Info("Successfully detached Egress TC probe for", "pod: ", pod.Name, " in namespace", pod.Namespace)

		if deletePinPath {
			err = l.deleteBPFProgramAndMaps(podIdentifier, "egress")
			duration = msSince(start)
			sdkAPILatency.WithLabelValues("deleteBPFProgramAndMaps", fmt.Sprint(err != nil)).Observe(duration)
			if err != nil {
				l.logger.Info("Error while deleting Egress BPF Probe for ", "podIdentifier: ", podIdentifier)
				sdkAPIErr.WithLabelValues("deleteBPFProgramAndMaps").Inc()
			}
			l.policyEndpointeBPFContext.Delete(podIdentifier)
		}
		l.EgressProgPodMap.Delete(utils.GetPodNamespacedName(pod.Name, pod.Namespace))
	}
	return nil
}

func (l *bpfClient) attachIngressBPFProbe(hostVethName string, podIdentifier string) (int, error) {
	// We will re-use the same eBPF program instance for pods belonging to same replicaset
	// Check if we've already loaded an ELF file for this PolicyEndpoint resource and re-use
	// if present, otherwise load a new instance and attach it

	var progFD int
	var err error
	var ingressProgInfo map[string]goelf.BpfData
	var peBPFContext BPFContext
	value, ok := l.policyEndpointeBPFContext.Load(podIdentifier)
	if ok {
		peBPFContext = value.(BPFContext)
	}

	if peBPFContext.ingressPgmInfo.Program.ProgFD != 0 {
		l.logger.Info("Found an existing instance, let's derive the ingress context..")
		ingressEbpfProgEntry := peBPFContext.ingressPgmInfo
		progFD = ingressEbpfProgEntry.Program.ProgFD
	} else {
		ingressProgInfo, progFD, err = l.loadBPFProgram(l.ingressBinary, "ingress", podIdentifier)
		pinPath := utils.GetBPFPinPathFromPodIdentifier(podIdentifier, "ingress")
		peBPFContext.ingressPgmInfo = ingressProgInfo[pinPath]
		l.policyEndpointeBPFContext.Store(podIdentifier, peBPFContext)
	}

	l.logger.Info("Attempting to do an Ingress Attach ", "with progFD: ", progFD)
	err = l.bpfTCClient.TCEgressAttach(hostVethName, progFD, TC_INGRESS_PROG)
	if err != nil && !utils.IsFileExistsError(err.Error()) {
		l.logger.Info("Ingress Attach failed:", "error", err)
		return 0, err
	}
	return progFD, nil
}

func (l *bpfClient) attachEgressBPFProbe(hostVethName string, podIdentifier string) (int, error) {
	// We will re-use the same eBPF program instance for pods belonging to same replicaset
	// Check if we've already loaded an ELF file for this PolicyEndpoint resource and re-use
	// if present, otherwise load a new instance and attach it

	var progFD int
	var err error
	var egressProgInfo map[string]goelf.BpfData
	var peBPFContext BPFContext
	value, ok := l.policyEndpointeBPFContext.Load(podIdentifier)
	if ok {
		peBPFContext = value.(BPFContext)
	}

	if peBPFContext.egressPgmInfo.Program.ProgFD != 0 {
		l.logger.Info("Found an existing instance, let's derive the egress context..")
		egressEbpfProgEntry := peBPFContext.egressPgmInfo
		progFD = egressEbpfProgEntry.Program.ProgFD
	} else {
		egressProgInfo, progFD, err = l.loadBPFProgram(l.egressBinary, "egress", podIdentifier)
		pinPath := utils.GetBPFPinPathFromPodIdentifier(podIdentifier, "egress")
		peBPFContext.egressPgmInfo = egressProgInfo[pinPath]
		l.policyEndpointeBPFContext.Store(podIdentifier, peBPFContext)
	}

	l.logger.Info("Attempting to do an Egress Attach ", "with progFD: ", progFD)
	err = l.bpfTCClient.TCIngressAttach(hostVethName, progFD, TC_EGRESS_PROG)
	if err != nil && !utils.IsFileExistsError(err.Error()) {
		l.logger.Error(err, "Egress Attach failed")
		return 0, err
	}

	return progFD, nil
}

func (l *bpfClient) detachIngressBPFProbe(hostVethName string) error {
	l.logger.Info("Attempting to do an Ingress Detach")
	var err error
	err = l.bpfTCClient.TCEgressDetach(hostVethName)
	if err != nil &&
		!utils.IsMissingFilterError(err.Error()) {
		l.logger.Info("Ingress Detach failed:", "error", err)
		return err
	}
	return nil
}

func (l *bpfClient) detachEgressBPFProbe(hostVethName string) error {
	l.logger.Info("Attempting to do an Egress Detach")
	var err error
	err = l.bpfTCClient.TCIngressDetach(hostVethName)
	if err != nil &&
		!utils.IsMissingFilterError(err.Error()) {
		l.logger.Info("Ingress Detach failed:", "error", err)
		return err
	}
	return nil
}

func (l *bpfClient) deleteBPFProgramAndMaps(podIdentifier string, direction string) error {
	var err error
	var peBPFContext BPFContext
	value, ok := l.policyEndpointeBPFContext.Load(podIdentifier)
	if ok {
		peBPFContext = value.(BPFContext)
	}

	pgmPinPath := utils.GetBPFPinPathFromPodIdentifier(podIdentifier, direction)
	mapPinpath := utils.GetBPFMapPinPathFromPodIdentifier(podIdentifier, direction)

	l.logger.Info("Deleting: ", "Program: ", pgmPinPath, "Map: ", mapPinpath)

	pgmInfo := peBPFContext.ingressPgmInfo
	mapToDelete := pgmInfo.Maps[TC_INGRESS_MAP]
	if direction == "egress" {
		l.logger.Info("Egress delete flow for ", "Program: ", pgmPinPath, "Map: ", mapPinpath)
		pgmInfo = peBPFContext.egressPgmInfo
		mapToDelete = pgmInfo.Maps[TC_EGRESS_MAP]
	}

	l.logger.Info("Get storedFD ", "progFD: ", pgmInfo.Program.ProgFD)
	if pgmInfo.Program.ProgFD != 0 {
		l.logger.Info("Found the Program and Map to delete - ", "Program: ", pgmPinPath, "Map: ", mapPinpath)
		err = pgmInfo.Program.UnPinProg(pgmPinPath)
		if err != nil {
			l.logger.Info("Failed to delete the Program: ", err)
		}
		mapToDelete.UnPinMap(mapPinpath)
		if err != nil {
			l.logger.Info("Failed to delete the Map: ", err)
		}
	}
	return nil
}

func (l *bpfClient) loadBPFProgram(fileName string, direction string,
	podIdentifier string) (map[string]goelf.BpfData, int, error) {

	start := time.Now()
	l.logger.Info("Load the eBPF program")
	// Load a new instance of the ingres program
	progInfo, _, err := l.bpfSDKClient.LoadBpfFile(fileName, podIdentifier)
	duration := msSince(start)
	sdkAPILatency.WithLabelValues("LoadBpfFile", fmt.Sprint(err != nil)).Observe(duration)
	if err != nil {
		sdkAPIErr.WithLabelValues("LoadBpfFile").Inc()
		l.logger.Info("Load BPF failed", "err:", err)
		return nil, -1, err
	}

	for k, _ := range progInfo {
		l.logger.Info("Prog Info: ", "Pin Path: ", k)
	}

	pinPath := utils.GetBPFPinPathFromPodIdentifier(podIdentifier, direction)
	l.logger.Info("PinPath for this pod: ", "PinPath: ", pinPath)
	progFD := progInfo[pinPath].Program.ProgFD

	l.logger.Info("Prog Load Succeeded", "for ", direction, "progFD: ", progFD)

	return progInfo, progFD, nil
}

func (l *bpfClient) UpdateEbpfMaps(podIdentifier string, ingressFirewallRules []EbpfFirewallRules,
	egressFirewallRules []EbpfFirewallRules) error {

	var ingressProgFD, egressProgFD int
	var mapToUpdate goebpfmaps.BpfMap
	start := time.Now()
	value, ok := l.policyEndpointeBPFContext.Load(podIdentifier)

	if ok {
		peBPFContext := value.(BPFContext)
		ingressProgInfo := peBPFContext.ingressPgmInfo
		egressProgInfo := peBPFContext.egressPgmInfo

		if ingressProgInfo.Program.ProgFD != 0 {
			ingressProgFD = ingressProgInfo.Program.ProgFD
			mapToUpdate = ingressProgInfo.Maps[TC_INGRESS_MAP]
			l.logger.Info("Pod has an Ingress hook attached. Update the corresponding map", "progFD: ", ingressProgFD,
				"mapName: ", TC_INGRESS_MAP)
			err := l.updateEbpfMap(mapToUpdate, ingressFirewallRules)
			duration := msSince(start)
			sdkAPILatency.WithLabelValues("updateEbpfMap-ingress", fmt.Sprint(err != nil)).Observe(duration)
			if err != nil {
				l.logger.Info("Ingress Map update failed: ", "error: ", err)
				sdkAPIErr.WithLabelValues("updateEbpfMap-ingress").Inc()
			}
		}
		if egressProgInfo.Program.ProgFD != 0 {
			egressProgFD = egressProgInfo.Program.ProgFD
			mapToUpdate = egressProgInfo.Maps[TC_EGRESS_MAP]

			l.logger.Info("Pod has an Egress hook attached. Update the corresponding map", "progFD: ", egressProgFD,
				"mapName: ", TC_EGRESS_MAP)
			err := l.updateEbpfMap(mapToUpdate, egressFirewallRules)
			duration := msSince(start)
			sdkAPILatency.WithLabelValues("updateEbpfMap-egress", fmt.Sprint(err != nil)).Observe(duration)
			if err != nil {
				l.logger.Info("Egress Map update failed: ", "error: ", err)
				sdkAPIErr.WithLabelValues("updateEbpfMap-egress").Inc()
			}
		}
	}
	return nil
}

func (l *bpfClient) IsEBPFProbeAttached(podName string, podNamespace string) (bool, bool) {
	ingress, egress := false, false
	if _, ok := l.IngressProgPodMap.Load(utils.GetPodNamespacedName(podName, podNamespace)); ok {
		l.logger.Info("Pod already has Ingress Probe attached - ", "Name: ", podName, "Namespace: ", podNamespace)
		ingress = true
	}
	if _, ok := l.EgressProgPodMap.Load(utils.GetPodNamespacedName(podName, podNamespace)); ok {
		l.logger.Info("Pod already has Egress Probe attached - ", "Name: ", podName, "Namespace: ", podNamespace)
		egress = true
	}
	return ingress, egress
}

func (l *bpfClient) IsMapUpdateRequired(podIdentifier string) bool {
	mapUpdateRequired := false
	if _, ok := l.policyEndpointeBPFContext.Load(podIdentifier); !ok {
		l.logger.Info("No map instance found")
		mapUpdateRequired = true
	}
	return mapUpdateRequired
}

func (l *bpfClient) updateEbpfMap(mapToUpdate goebpfmaps.BpfMap, firewallRules []EbpfFirewallRules) error {
	start := time.Now()
	duration := msSince(start)
	mapEntries, err := l.computeMapEntriesFromEndpointRules(firewallRules)
	if err != nil {
		l.logger.Info("Trie entry creation/validation failed ", "error: ", err)
		return err
	}

	l.logger.Info("ID of map to update: ", "ID: ", mapToUpdate.MapID)
	err = mapToUpdate.BulkRefreshMapEntries(mapEntries)
	sdkAPILatency.WithLabelValues("BulkRefreshMapEntries", fmt.Sprint(err != nil)).Observe(duration)
	if err != nil {
		l.logger.Info("BPF map update failed", "error: ", err)
		sdkAPIErr.WithLabelValues("BulkRefreshMapEntries").Inc()
		return err
	}
	return nil
}

func sortFirewallRulesByPrefixLength(rules []EbpfFirewallRules, prefixLenStr string) {
	sort.Slice(rules, func(i, j int) bool {

<<<<<<< HEAD
		prefixLen, _ := strconv.Atoi(prefixLenStr)
=======
		prefixSplit := strings.Split(prefixLenStr, "/")
		prefixLen, _ := strconv.Atoi(prefixSplit[1])
>>>>>>> 14858d43
		prefixLenIp1 := prefixLen
		prefixLenIp2 := prefixLen

		if strings.Contains(string(rules[i].IPCidr), "/") {
			prefixIp1 := strings.Split(string(rules[i].IPCidr), "/")
			prefixLenIp1, _ = strconv.Atoi(prefixIp1[1])

		}

		if strings.Contains(string(rules[j].IPCidr), "/") {

			prefixIp2 := strings.Split(string(rules[j].IPCidr), "/")
			prefixLenIp2, _ = strconv.Atoi(prefixIp2[1])
		}

		return prefixLenIp1 < prefixLenIp2
	})
}

func mergeDuplicateL4Info(ports []v1alpha1.Port) []v1alpha1.Port {
	uniquePorts := make(map[string]v1alpha1.Port)
	var result []v1alpha1.Port
	var key string

	for _, p := range ports {

		portKey := 0
		endPortKey := 0

		if p.Port != nil {
			portKey = int(*p.Port)
		}

		if p.EndPort != nil {
			endPortKey = int(*p.EndPort)
		}
		if p.Protocol == nil {
			key = fmt.Sprintf("%s-%d-%d", "", portKey, endPortKey)
		} else {
			key = fmt.Sprintf("%s-%d-%d", *p.Protocol, portKey, endPortKey)
		}

		if _, ok := uniquePorts[key]; ok {
			continue
		} else {
			uniquePorts[key] = p
		}
	}

	for _, port := range uniquePorts {
		result = append(result, port)
	}

	return result
}

<<<<<<< HEAD
func (l *bpfClient) computeMapEntriesFromEndpointRules(firewallRules []EbpfFirewallRules) (map[string]uintptr, error) {

	firewallMap := make(map[string][]byte)
	mapEntries := make(map[string]uintptr)
=======
func (l *bpfClient) computeMapEntriesFromEndpointRules(firewallRules []EbpfFirewallRules) (map[string][]byte, error) {

	firewallMap := make(map[string][]byte)
>>>>>>> 14858d43
	ipCIDRs := make(map[string][]v1alpha1.Port)
	nonHostCIDRs := make(map[string][]v1alpha1.Port)
	isCatchAllIPEntryPresent, allowAll := false, false
	var catchAllIPPorts []v1alpha1.Port

	//Traffic from the local node should always be allowed. Add NodeIP by default to map entries.
	_, mapKey, _ := net.ParseCIDR(l.nodeIP + l.hostMask)
	key := utils.ComputeTrieKey(*mapKey, l.enableIPv6)
	value := utils.ComputeTrieValue([]v1alpha1.Port{}, l.logger, true, false)
	firewallMap[string(key)] = value

	//Sort the rules
	sortFirewallRulesByPrefixLength(firewallRules, l.hostMask)

	//Check and aggregate L4 Port Info for Catch All Entries.
	catchAllIPPorts, isCatchAllIPEntryPresent, allowAll = l.checkAndDeriveCatchAllIPPorts(firewallRules)
	if isCatchAllIPEntryPresent {
		//Add the Catch All IP entry
		_, mapKey, _ := net.ParseCIDR("0.0.0.0/0")
		key := utils.ComputeTrieKey(*mapKey, l.enableIPv6)
		value := utils.ComputeTrieValue(catchAllIPPorts, l.logger, allowAll, false)
		firewallMap[string(key)] = value
	}

	for _, firewallRule := range firewallRules {
		var cidrL4Info []v1alpha1.Port

		if !strings.Contains(string(firewallRule.IPCidr), "/") {
			firewallRule.IPCidr += v1alpha1.NetworkAddress(l.hostMask)
		}

		if utils.IsNodeIP(l.nodeIP, string(firewallRule.IPCidr)) {
			continue
		}

		if !utils.IsCatchAllIPEntry(string(firewallRule.IPCidr)) {
			if len(firewallRule.L4Info) == 0 {
				l.logger.Info("No L4 specified. Add Catch all entry: ", "CIDR: ", firewallRule.IPCidr)
				l.addCatchAllL4Entry(&firewallRule)
				l.logger.Info("Total L4 entries ", "count: ", len(firewallRule.L4Info))
			}
			if utils.IsNonHostCIDR(string(firewallRule.IPCidr)) {
				existingL4Info, ok := nonHostCIDRs[string(firewallRule.IPCidr)]
				if ok {
					firewallRule.L4Info = append(firewallRule.L4Info, existingL4Info...)
				} else {
					// Check if the /m entry is part of any /n CIDRs that we've encountered so far
					// If found, we need to include the port and protocol combination against the current entry as well since
					// we use LPM TRIE map and the /m will always win out.
					cidrL4Info = l.checkAndDeriveL4InfoFromAnyMatchingCIDRs(string(firewallRule.IPCidr), nonHostCIDRs)
					if len(cidrL4Info) > 0 {
						firewallRule.L4Info = append(firewallRule.L4Info, cidrL4Info...)
					}
				}
				nonHostCIDRs[string(firewallRule.IPCidr)] = firewallRule.L4Info
			} else {
				if existingL4Info, ok := ipCIDRs[string(firewallRule.IPCidr)]; ok {
					firewallRule.L4Info = append(firewallRule.L4Info, existingL4Info...)
				}
				// Check if the /32 entry is part of any non host CIDRs that we've encountered so far
				// If found, we need to include the port and protocol combination against the current entry as well since
				// we use LPM TRIE map and the /32 will always win out.
				cidrL4Info = l.checkAndDeriveL4InfoFromAnyMatchingCIDRs(string(firewallRule.IPCidr), nonHostCIDRs)
				if len(cidrL4Info) > 0 {
					firewallRule.L4Info = append(firewallRule.L4Info, cidrL4Info...)
				}
				ipCIDRs[string(firewallRule.IPCidr)] = firewallRule.L4Info
			}
			//Include port and protocol combination paired with catch all entries
			firewallRule.L4Info = append(firewallRule.L4Info, catchAllIPPorts...)

			l.logger.Info("Updating Map with ", "IP Key:", firewallRule.IPCidr)
			_, firewallMapKey, _ := net.ParseCIDR(string(firewallRule.IPCidr))
			// Key format: Prefix length (4 bytes) followed by 4/16byte IP address
			firewallKey := utils.ComputeTrieKey(*firewallMapKey, l.enableIPv6)
<<<<<<< HEAD
=======

>>>>>>> 14858d43
			if len(firewallRule.L4Info) != 0 {
				mergedL4Info := mergeDuplicateL4Info(firewallRule.L4Info)
				firewallRule.L4Info = mergedL4Info

			}
			firewallValue := utils.ComputeTrieValue(firewallRule.L4Info, l.logger, allowAll, false)
			firewallMap[string(firewallKey)] = firewallValue
		}
		if firewallRule.Except != nil {
			for _, exceptCIDR := range firewallRule.Except {
				_, mapKey, _ := net.ParseCIDR(string(exceptCIDR))
				key := utils.ComputeTrieKey(*mapKey, l.enableIPv6)
				l.logger.Info("Parsed Except CIDR", "IP Key: ", mapKey)
				if len(firewallRule.L4Info) != 0 {
					mergedL4Info := mergeDuplicateL4Info(firewallRule.L4Info)
					firewallRule.L4Info = mergedL4Info
				}
				value := utils.ComputeTrieValue(firewallRule.L4Info, l.logger, false, true)
				firewallMap[string(key)] = value
			}
		}
	}

<<<<<<< HEAD
	//Add to mapEntries
	for key, value := range firewallMap {
		byteSlicePtr := unsafe.Pointer(&value[0])
		mapEntries[key] = uintptr(byteSlicePtr)
	}
	return mapEntries, nil
=======
	return firewallMap, nil
>>>>>>> 14858d43
}

func (l *bpfClient) checkAndDeriveCatchAllIPPorts(firewallRules []EbpfFirewallRules) ([]v1alpha1.Port, bool, bool) {
	var catchAllL4Info []v1alpha1.Port
	isCatchAllIPEntryPresent := false
	allowAllPortAndProtocols := false
	for _, firewallRule := range firewallRules {
		if !strings.Contains(string(firewallRule.IPCidr), "/") {
			firewallRule.IPCidr += v1alpha1.NetworkAddress(l.hostMask)
		}
		if !l.enableIPv6 && strings.Contains(string(firewallRule.IPCidr), "::") {
			l.logger.Info("IPv6 catch all entry in IPv4 mode - skip ")
			continue
		}
		if utils.IsCatchAllIPEntry(string(firewallRule.IPCidr)) {
			catchAllL4Info = append(catchAllL4Info, firewallRule.L4Info...)
			isCatchAllIPEntryPresent = true
			if len(firewallRule.L4Info) == 0 {
				//All ports and protocols
				allowAllPortAndProtocols = true
			}
		}
		l.logger.Info("Current L4 entry count for catch all entry: ", "count: ", len(catchAllL4Info))
	}
	l.logger.Info("Total L4 entry count for catch all entry: ", "count: ", len(catchAllL4Info))
	return catchAllL4Info, isCatchAllIPEntryPresent, allowAllPortAndProtocols
}

func (l *bpfClient) checkAndDeriveL4InfoFromAnyMatchingCIDRs(firewallRule string,
	nonHostCIDRs map[string][]v1alpha1.Port) []v1alpha1.Port {
	var matchingCIDRL4Info []v1alpha1.Port

	_, ipToCheck, _ := net.ParseCIDR(firewallRule)
	for nonHostCIDR, l4Info := range nonHostCIDRs {
		_, cidrEntry, _ := net.ParseCIDR(nonHostCIDR)
		l.logger.Info("CIDR match: ", "for IP: ", firewallRule, "in CIDR: ", nonHostCIDR)
		if cidrEntry.Contains(ipToCheck.IP) {
			l.logger.Info("Found a CIDR match: ", "for IP: ", firewallRule, "in CIDR: ", nonHostCIDR)
			matchingCIDRL4Info = append(matchingCIDRL4Info, l4Info...)
		}
	}
	return matchingCIDRL4Info
}

func (l *bpfClient) addCatchAllL4Entry(firewallRule *EbpfFirewallRules) {
	catchAllL4Entry := v1alpha1.Port{
		Protocol: &CATCH_ALL_PROTOCOL,
	}
	firewallRule.L4Info = append(firewallRule.L4Info, catchAllL4Entry)
}<|MERGE_RESOLUTION|>--- conflicted
+++ resolved
@@ -108,11 +108,7 @@
 }
 
 func NewBpfClient(policyEndpointeBPFContext *sync.Map, nodeIP string, enablePolicyEventLogs, enableCloudWatchLogs bool,
-<<<<<<< HEAD
-	enableIPv6 bool, conntrackTTL int) (*bpfClient, error) {
-=======
 	enableIPv6 bool, conntrackTTL int, conntrackTableSize int) (*bpfClient, error) {
->>>>>>> 14858d43
 	var conntrackMap goebpfmaps.BpfMap
 
 	ebpfClient := &bpfClient{
@@ -242,15 +238,9 @@
 	duration := time.Duration(conntrackTTL) * time.Second
 	halfDuration := duration / 2
 	if enableIPv6 {
-<<<<<<< HEAD
-		go wait.Forever(ebpfClient.conntrackClient.Cleanupv6ConntrackMap, time.Duration(conntrackTTL)*time.Second)
-	} else {
-		go wait.Forever(ebpfClient.conntrackClient.CleanupConntrackMap, time.Duration(conntrackTTL)*time.Second)
-=======
 		go wait.Forever(ebpfClient.conntrackClient.Cleanupv6ConntrackMap, halfDuration)
 	} else {
 		go wait.Forever(ebpfClient.conntrackClient.CleanupConntrackMap, halfDuration)
->>>>>>> 14858d43
 	}
 
 	// Initializes prometheus metrics
@@ -461,11 +451,7 @@
 	start := time.Now()
 	hostVethName := utils.GetHostVethName(pod.Name, pod.Namespace)
 	l.logger.Info("DetacheBPFProbes for", "pod", pod.Name, " in namespace", pod.Namespace, " with hostVethName", hostVethName, " cleanup pinPath", deletePinPath)
-<<<<<<< HEAD
-	podIdentifier := utils.GetPodIdentifier(pod.Name, pod.Namespace)
-=======
 	podIdentifier := utils.GetPodIdentifier(pod.Name, pod.Namespace, l.logger)
->>>>>>> 14858d43
 	if ingress {
 		err := l.detachIngressBPFProbe(hostVethName)
 		duration := msSince(start)
@@ -758,12 +744,8 @@
 func sortFirewallRulesByPrefixLength(rules []EbpfFirewallRules, prefixLenStr string) {
 	sort.Slice(rules, func(i, j int) bool {
 
-<<<<<<< HEAD
-		prefixLen, _ := strconv.Atoi(prefixLenStr)
-=======
 		prefixSplit := strings.Split(prefixLenStr, "/")
 		prefixLen, _ := strconv.Atoi(prefixSplit[1])
->>>>>>> 14858d43
 		prefixLenIp1 := prefixLen
 		prefixLenIp2 := prefixLen
 
@@ -820,16 +802,9 @@
 	return result
 }
 
-<<<<<<< HEAD
-func (l *bpfClient) computeMapEntriesFromEndpointRules(firewallRules []EbpfFirewallRules) (map[string]uintptr, error) {
+func (l *bpfClient) computeMapEntriesFromEndpointRules(firewallRules []EbpfFirewallRules) (map[string][]byte, error) {
 
 	firewallMap := make(map[string][]byte)
-	mapEntries := make(map[string]uintptr)
-=======
-func (l *bpfClient) computeMapEntriesFromEndpointRules(firewallRules []EbpfFirewallRules) (map[string][]byte, error) {
-
-	firewallMap := make(map[string][]byte)
->>>>>>> 14858d43
 	ipCIDRs := make(map[string][]v1alpha1.Port)
 	nonHostCIDRs := make(map[string][]v1alpha1.Port)
 	isCatchAllIPEntryPresent, allowAll := false, false
@@ -905,10 +880,7 @@
 			_, firewallMapKey, _ := net.ParseCIDR(string(firewallRule.IPCidr))
 			// Key format: Prefix length (4 bytes) followed by 4/16byte IP address
 			firewallKey := utils.ComputeTrieKey(*firewallMapKey, l.enableIPv6)
-<<<<<<< HEAD
-=======
-
->>>>>>> 14858d43
+
 			if len(firewallRule.L4Info) != 0 {
 				mergedL4Info := mergeDuplicateL4Info(firewallRule.L4Info)
 				firewallRule.L4Info = mergedL4Info
@@ -932,16 +904,7 @@
 		}
 	}
 
-<<<<<<< HEAD
-	//Add to mapEntries
-	for key, value := range firewallMap {
-		byteSlicePtr := unsafe.Pointer(&value[0])
-		mapEntries[key] = uintptr(byteSlicePtr)
-	}
-	return mapEntries, nil
-=======
 	return firewallMap, nil
->>>>>>> 14858d43
 }
 
 func (l *bpfClient) checkAndDeriveCatchAllIPPorts(firewallRules []EbpfFirewallRules) ([]v1alpha1.Port, bool, bool) {
