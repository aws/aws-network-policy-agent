--- conflicted
+++ resolved
@@ -108,13 +108,8 @@
 }
 
 type BpfClient interface {
-<<<<<<< HEAD
 	AttacheBPFProbes(pod types.NamespacedName, policyEndpoint string, numInterfaces int) error
-	UpdateEbpfMaps(podIdentifier string, ingressFirewallRules []EbpfFirewallRules, egressFirewallRules []EbpfFirewallRules) error
-=======
-	AttacheBPFProbes(pod types.NamespacedName, policyEndpoint string) error
 	UpdateEbpfMaps(podIdentifier string, ingressFirewallRules []fwrp.EbpfFirewallRules, egressFirewallRules []fwrp.EbpfFirewallRules) error
->>>>>>> 3a35e9d7
 	UpdatePodStateEbpfMaps(podIdentifier string, state int, updateIngress bool, updateEgress bool) error
 	IsEBPFProbeAttached(podName string, podNamespace string) (bool, bool)
 	IsFirstPodInPodIdentifier(podIdentifier string) bool
@@ -344,7 +339,6 @@
 	interfaceNametoEgressPinPath map[string]string
 	// Stores podIdentifier to deletepod lock mapping
 	DeletePodIdentifierLock *sync.Map
-<<<<<<< HEAD
 	// network policy mode
 	networkPolicyMode string
 	// multi nic enabled flag
@@ -352,10 +346,8 @@
 	// maps pod namespaced name to interface count
 	// This is loaded once at startup and will not be up to date on new pod info
 	podNameToInterfaceCount *sync.Map
-=======
 	// FirewallRuleProcessor is used to convert firewall rules into ebpf Map content
 	fwRuleProcessor *fwrp.FirewallRuleProcessor
->>>>>>> 3a35e9d7
 }
 
 func checkAndUpdateBPFBinaries(bpfTCClient tc.BpfTc, bpfBinaries []string, hostBinaryPath string) (bool, bool, bool, error) {
