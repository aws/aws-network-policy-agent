package ebpf

import (
	"fmt"
	"io/ioutil"
	"net"
	"strings"
	"sync"
	"time"
	"unsafe"

	corev1 "k8s.io/api/core/v1"

	goelf "github.com/aws/aws-ebpf-sdk-go/pkg/elfparser"
	goebpfmaps "github.com/aws/aws-ebpf-sdk-go/pkg/maps"
	"github.com/aws/aws-ebpf-sdk-go/pkg/tc"
	"github.com/aws/aws-network-policy-agent/api/v1alpha1"
	"github.com/aws/aws-network-policy-agent/pkg/ebpf/conntrack"
	"github.com/aws/aws-network-policy-agent/pkg/ebpf/events"
	"github.com/aws/aws-network-policy-agent/pkg/utils"
	"github.com/aws/aws-network-policy-agent/pkg/utils/cp"
	"github.com/go-logr/logr"
	"github.com/google/go-cmp/cmp"
	"github.com/prometheus/client_golang/prometheus"
	"k8s.io/apimachinery/pkg/types"
	"k8s.io/apimachinery/pkg/util/wait"
	ctrl "sigs.k8s.io/controller-runtime"
)

var (
	TC_INGRESS_BINARY                          = "tc.v4ingress.bpf.o"
	TC_EGRESS_BINARY                           = "tc.v4egress.bpf.o"
	TC_V6_INGRESS_BINARY                       = "tc.v6ingress.bpf.o"
	TC_V6_EGRESS_BINARY                        = "tc.v6egress.bpf.o"
	EVENTS_BINARY                              = "v4events.bpf.o"
	EVENTS_V6_BINARY                           = "v6events.bpf.o"
	TC_INGRESS_PROG                            = "handle_ingress"
	TC_EGRESS_PROG                             = "handle_egress"
	TC_INGRESS_MAP                             = "ingress_map"
	TC_EGRESS_MAP                              = "egress_map"
	AWS_CONNTRACK_MAP                          = "aws_conntrack_map"
	AWS_EVENTS_MAP                             = "policy_events"
	EKS_CLI_BINARY                             = "aws-eks-na-cli"
	EKS_V6_CLI_BINARY                          = "aws-eks-na-cli-v6"
	hostBinaryPath                             = "/host/opt/cni/bin/"
	IPv4_HOST_MASK                             = "/32"
	IPv6_HOST_MASK                             = "/128"
	CONNTRACK_MAP_PIN_PATH                     = "/sys/fs/bpf/globals/aws/maps/global_aws_conntrack_map"
	POLICY_EVENTS_MAP_PIN_PATH                 = "/sys/fs/bpf/globals/aws/maps/global_policy_events"
	CATCH_ALL_PROTOCOL         corev1.Protocol = "ANY_IP_PROTOCOL"
	POD_VETH_PREFIX                            = "eni"
)

var (
	sdkAPILatency = prometheus.NewSummaryVec(
		prometheus.SummaryOpts{
			Name: "awsnodeagent_aws_ebpf_sdk_latency_ms",
			Help: "eBPF SDK API call latency in ms",
		},
		[]string{"api", "error"},
	)

	sdkAPIErr = prometheus.NewCounterVec(
		prometheus.CounterOpts{
			Name: "awsnodeagent_aws_ebpfsdk_error_count",
			Help: "The number of times eBPF SDK returns an error",
		},
		[]string{"fn"},
	)
	prometheusRegistered = false
)

func msSince(start time.Time) float64 {
	return float64(time.Since(start) / time.Millisecond)
}

func prometheusRegister() {
	if !prometheusRegistered {
		prometheus.MustRegister(sdkAPILatency)
		prometheus.MustRegister(sdkAPIErr)
		prometheusRegistered = true
	}
}

type BpfClient interface {
	AttacheBPFProbes(pod types.NamespacedName, policyEndpoint string, ingress bool, egress bool) error
	DetacheBPFProbes(pod types.NamespacedName, ingress bool, egress bool) error
	UpdateEbpfMaps(podIdentifier string, ingressFirewallRules []EbpfFirewallRules, egressFirewallRules []EbpfFirewallRules) error
	IsEBPFProbeAttached(podName string, podNamespace string) (bool, bool)
}

type EvProgram struct {
	wg sync.WaitGroup
}

type BPFContext struct {
	ingressPgmInfo   goelf.BpfData
	egressPgmInfo    goelf.BpfData
	conntrackMapInfo goebpfmaps.BpfMap
}

type EbpfFirewallRules struct {
	IPCidr v1alpha1.NetworkAddress
	Except []v1alpha1.NetworkAddress
	L4Info []v1alpha1.Port
}

func NewBpfClient(policyEndpointeBPFContext *sync.Map, nodeIP string, enablePolicyEventLogs, enableCloudWatchLogs bool,
	enableIPv6 bool, conntrackTTL time.Duration) (*bpfClient, error) {
	var conntrackMap goebpfmaps.BpfMap

	ebpfClient := &bpfClient{
		policyEndpointeBPFContext: policyEndpointeBPFContext,
		IngressProgPodMap:         new(sync.Map),
		EgressProgPodMap:          new(sync.Map),
		nodeIP:                    nodeIP,
		enableIPv6:                enableIPv6,
		GlobalMaps:                new(sync.Map),
	}
	ebpfClient.logger = ctrl.Log.WithName("ebpf-client")

	ingressBinary, egressBinary, eventsBinary,
		cliBinary, hostMask := TC_INGRESS_BINARY, TC_EGRESS_BINARY, EVENTS_BINARY, EKS_CLI_BINARY, IPv4_HOST_MASK
	if enableIPv6 {
		ingressBinary, egressBinary, eventsBinary,
			cliBinary, hostMask = TC_V6_INGRESS_BINARY, TC_V6_EGRESS_BINARY, EVENTS_V6_BINARY, EKS_V6_CLI_BINARY, IPv6_HOST_MASK
	}
	ebpfClient.ingressBinary, ebpfClient.egressBinary,
		ebpfClient.hostMask = ingressBinary, egressBinary, hostMask

	bpfBinaries := []string{eventsBinary, ingressBinary, egressBinary, cliBinary}
	isConntrackMapPresent, isPolicyEventsMapPresent := false, false
	var err error

	ebpfClient.bpfSDKClient = goelf.New()
	ebpfClient.bpfTCClient = tc.New(POD_VETH_PREFIX)

	//Set RLIMIT
	err = ebpfClient.bpfSDKClient.IncreaseRlimit()
	if err != nil {
		//No need to error out from here. We should be good to proceed.
		ebpfClient.logger.Info("Failed to increase RLIMIT on the node....but moving forward")
	}

	//Compare BPF binaries
	ingressUpdateRequired, egressUpdateRequired, eventsUpdateRequired, err := checkAndUpdateBPFBinaries(ebpfClient.bpfTCClient,
		bpfBinaries, hostBinaryPath)
	if err != nil {
		//Log the error and move on
		ebpfClient.logger.Error(err, "Probe validation/update failed but will continue to load")
	}
	ebpfClient.logger.Info("Probe validation Done")

	//Copy the latest binaries to /opt/cni/bin
	err = cp.InstallBPFBinaries(bpfBinaries, hostBinaryPath)
	if err != nil {
		//Log the error and move on
		ebpfClient.logger.Info("Failed to copy the eBPF binaries to host path....", "error", err)
	}
	ebpfClient.logger.Info("Copied eBPF binaries to the host directory")

	eventBufferFD := 0
	isConntrackMapPresent, isPolicyEventsMapPresent, eventBufferFD, err = recoverBPFState(ebpfClient.bpfSDKClient, policyEndpointeBPFContext,
		ebpfClient.GlobalMaps, ingressUpdateRequired, egressUpdateRequired, eventsUpdateRequired)
	if err != nil {
		//Log the error and move on
		ebpfClient.logger.Info("Failed to recover the BPF state: ", "error ", err)
		sdkAPIErr.WithLabelValues("RecoverBPFState").Inc()
	}
	ebpfClient.logger.Info("Successfully recovered BPF state")

	// Load the current events binary, if ..
	// - Current events binary packaged with network policy agent is different than the one installed
	//   during the previous installation (or)
	// - Either Conntrack Map (or) Events Map is currently missing on the node
	if eventsUpdateRequired || (!isConntrackMapPresent || !isPolicyEventsMapPresent) {
		ebpfClient.logger.Info("Install the default global maps")
		eventsProbe := EVENTS_BINARY
		if enableIPv6 {
			eventsProbe = EVENTS_V6_BINARY
		}
		_, globalMapInfo, err := ebpfClient.bpfSDKClient.LoadBpfFile(eventsProbe, "global")
		if err != nil {
			ebpfClient.logger.Error(err, "Unable to load events binary. Required for policy enforcement, exiting..")
			sdkAPIErr.WithLabelValues("LoadBpfFile").Inc()
			return nil, err
		}
		ebpfClient.logger.Info("Successfully loaded events probe")

		for mapName, mapInfo := range globalMapInfo {
			if mapName == AWS_CONNTRACK_MAP {
				conntrackMap = mapInfo
			}
			if mapName == AWS_EVENTS_MAP {
				eventBufferFD = int(mapInfo.MapFD)
			}
		}
	}

	if isConntrackMapPresent {
		recoveredConntrackMap, ok := ebpfClient.GlobalMaps.Load(CONNTRACK_MAP_PIN_PATH)
		if ok {
			conntrackMap = recoveredConntrackMap.(goebpfmaps.BpfMap)
			ebpfClient.logger.Info("Derived existing ConntrackMap identifier")
		} else {
			ebpfClient.logger.Error(err, "Unable to get conntrackMap post recovery..")
			sdkAPIErr.WithLabelValues("RecoveryFailed").Inc()
			return nil, err
		}
	}

	ebpfClient.conntrackClient = conntrack.NewConntrackClient(conntrackMap, enableIPv6, ebpfClient.logger)
	ebpfClient.logger.Info("Initialized Conntrack client")

	if enablePolicyEventLogs {
		err = events.ConfigurePolicyEventsLogging(ebpfClient.logger, enableCloudWatchLogs, eventBufferFD, enableIPv6)
		if err != nil {
			ebpfClient.logger.Error(err, "unable to initialize event buffer for Policy events, exiting..")
			sdkAPIErr.WithLabelValues("ConfigurePolicyEventsLogging").Inc()
			return nil, err
		}
		ebpfClient.logger.Info("Configured event logging")
	} else {
		ebpfClient.logger.Info("Disabled event logging")
	}

	// Start Conntrack routines
	if enableIPv6 {
		go wait.Forever(ebpfClient.conntrackClient.Cleanupv6ConntrackMap, conntrackTTL*time.Second)
	} else {
		go wait.Forever(ebpfClient.conntrackClient.CleanupConntrackMap, conntrackTTL*time.Second)
	}

	// Initializes prometheus metrics
	prometheusRegister()

	ebpfClient.logger.Info("BPF Client initialization done")
	return ebpfClient, nil
}

var _ BpfClient = (*bpfClient)(nil)

type bpfClient struct {
	// Stores eBPF Ingress and Egress context per policyEndpoint resource
	policyEndpointeBPFContext *sync.Map
	// Stores the Ingress eBPF Prog FD per pod
	IngressProgPodMap *sync.Map
	// Stores the Egress eBPF Prog FD per pod
	EgressProgPodMap *sync.Map
	// Stores info on the global maps the agent creates
	GlobalMaps *sync.Map
	// Primary IP of the node
	nodeIP string
	// Flag to track the IPv6 mode
	enableIPv6 bool
	// Ingress eBPF probe binary
	ingressBinary string
	// Egress eBPF probe binary
	egressBinary string
	// host IP Mask - will be initialized based on the IP family
	hostMask string
	// Conntrack client instance
	conntrackClient conntrack.ConntrackClient
	// eBPF SDK Client
	bpfSDKClient goelf.BpfSDKClient
	// eBPF TC Client
	bpfTCClient tc.BpfTc
	// Logger instance
	logger logr.Logger
}

type Event_t struct {
	SourceIP   uint32
	SourcePort uint32
	DestIP     uint32
	DestPort   uint32
	Protocol   uint32
	Verdict    uint32
}

func checkAndUpdateBPFBinaries(bpfTCClient tc.BpfTc, bpfBinaries []string, hostBinaryPath string) (bool, bool, bool, error) {
	log := ctrl.Log.WithName("ebpf-client-init") //TODO - reuse the logger
	updateIngressProbe, updateEgressProbe, updateEventsProbe := false, false, false
	var existingProbePath string

	for _, bpfProbe := range bpfBinaries {
		if bpfProbe == EKS_CLI_BINARY || bpfProbe == EKS_V6_CLI_BINARY {
			continue
		}

		log.Info("Validating ", "Probe: ", bpfProbe)
		currentProbe, err := ioutil.ReadFile(bpfProbe)
		if err != nil {
			log.Info("error opening  ", "Probe: ", bpfProbe, "error", err)
		}

		existingProbePath = hostBinaryPath + bpfProbe
		existingProbe, err := ioutil.ReadFile(existingProbePath)
		if err != nil {
			log.Info("error opening  ", "Probe: ", existingProbePath, "error", err)
		}

		log.Info("comparing new and existing probes ...")
		isEqual := cmp.Equal(currentProbe, existingProbe)
		if !isEqual {
			if bpfProbe == EVENTS_BINARY || bpfProbe == EVENTS_V6_BINARY {
				// Ingress and Egress probes refer to Conntrack and Policy Events maps defined in
				// events binary. So, if the events binary changes, we will need to update all the existing
				// probes in the local node
				updateEventsProbe, updateIngressProbe, updateEgressProbe = true, true, true
				log.Info("change detected in event probe binaries..")
				break
			}
			if bpfProbe == TC_INGRESS_BINARY || bpfProbe == TC_V6_INGRESS_BINARY {
				log.Info("change detected in ingress probe binaries.. ")
				updateIngressProbe = true
			}
			if bpfProbe == TC_EGRESS_BINARY || bpfProbe == TC_V6_EGRESS_BINARY {
				log.Info("change detected in egress probe binaries..")
				updateEgressProbe = true
			}
		}
	}

	//Clean up probes
	if updateIngressProbe || updateEgressProbe {
		err := bpfTCClient.CleanupQdiscs(updateIngressProbe, updateEgressProbe)
		if err != nil {
			log.Error(err, "Probe cleanup failed")
			sdkAPIErr.WithLabelValues("CleanupQdiscs").Inc()
			return updateIngressProbe, updateEgressProbe, updateEventsProbe, err
		}
	}

	return updateIngressProbe, updateEgressProbe, updateEventsProbe, nil
}

func recoverBPFState(eBPFSDKClient goelf.BpfSDKClient, policyEndpointeBPFContext *sync.Map, globalMaps *sync.Map, updateIngressProbe,
	updateEgressProbe, updateEventsProbe bool) (bool, bool, int, error) {
	log := ctrl.Log.WithName("ebpf-client") //TODO reuse logger
	isConntrackMapPresent, isPolicyEventsMapPresent := false, false
	eventsMapFD := 0

	// Recover global maps (Conntrack and Events) if there is no need to update
	// events binary
<<<<<<< HEAD
	if !updateEventsProbe {
		recoveredGlobalMaps, err := eBPFSDKClient.RecoverGlobalMaps()
		if err != nil {
			log.Error(err, "failed to recover global maps..")
			sdkAPIErr.WithLabelValues("RecoverGlobalMaps").Inc()
			return isConntrackMapPresent, isPolicyEventsMapPresent, eventsMapFD, nil
		}
		log.Info("Total no.of  global maps recovered...", "count: ", len(recoveredGlobalMaps))
		for globalMapName, globalMap := range recoveredGlobalMaps {
			log.Info("Global Map..", "Name: ", globalMapName, "updateEventsProbe: ", updateEventsProbe)
			if globalMapName == CONNTRACK_MAP_PIN_PATH {
				log.Info("Conntrack Map is already present on the node")
				isConntrackMapPresent = true
				globalMaps.Store(globalMapName, globalMap)
			}
			if globalMapName == POLICY_EVENTS_MAP_PIN_PATH {
				isPolicyEventsMapPresent = true
				eventsMapFD = int(globalMap.MapFD)
				log.Info("Policy event Map is already present on the node ", "Recovered FD", eventsMapFD)
			}
=======
	recoveredGlobalMaps, err := eBPFSDKClient.RecoverGlobalMaps()
	if err != nil {
		log.Error(err, "failed to recover global maps..")
		sdkAPIErr.WithLabelValues("RecoverGlobalMaps").Inc()
		return isConntrackMapPresent, isPolicyEventsMapPresent, eventsMapFD, nil
	}
	log.Info("Total no.of  global maps recovered...", "count: ", len(recoveredGlobalMaps))
	for globalMapName, globalMap := range recoveredGlobalMaps {
		log.Info("Global Map..", "Name: ", globalMapName, "updateEventsProbe: ", updateEventsProbe)
		if globalMapName == CONNTRACK_MAP_PIN_PATH {
			log.Info("Conntrack Map is already present on the node")
			isConntrackMapPresent = true
			globalMaps.Store(globalMapName, globalMap)
		}
		if globalMapName == POLICY_EVENTS_MAP_PIN_PATH && !updateEventsProbe {
			isPolicyEventsMapPresent = true
			eventsMapFD = int(globalMap.MapFD)
			log.Info("Policy event Map is already present on the node ", "Recovered FD", eventsMapFD)
>>>>>>> a58f148c
		}
	}

	// Recover BPF Programs and Maps from BPF_FS. We only aim to recover programs and maps
	// created by aws-network-policy-agent (Located under /sys/fs/bpf/globals/aws)
	if !updateIngressProbe || !updateEgressProbe {
		bpfState, err := eBPFSDKClient.RecoverAllBpfProgramsAndMaps()
		var peBPFContext BPFContext
		if err != nil {
			//Log it and move on. We will overwrite and recreate the maps/programs
			log.Info("BPF State Recovery failed: ", "error: ", err)
			sdkAPIErr.WithLabelValues("RecoverAllBpfProgramAndMaps").Inc()
		}

		log.Info("Number of probes/maps recovered - ", "count: ", len(bpfState))
		for pinPath, bpfEntry := range bpfState {
			log.Info("Recovered program Identifier: ", "Pin Path: ", pinPath)
			podIdentifier, direction := utils.GetPodIdentifierFromBPFPinPath(pinPath)
			log.Info("PinPath: ", "podIdentifier: ", podIdentifier, "direction: ", direction)
			value, ok := policyEndpointeBPFContext.Load(podIdentifier)
			if ok {
				peBPFContext = value.(BPFContext)
			}
			if direction == "ingress" && !updateIngressProbe {
				peBPFContext.ingressPgmInfo = bpfEntry
			} else if direction == "egress" && !updateEgressProbe {
				peBPFContext.egressPgmInfo = bpfEntry
			}
			policyEndpointeBPFContext.Store(podIdentifier, peBPFContext)
		}
	}

	return isConntrackMapPresent, isPolicyEventsMapPresent, eventsMapFD, nil
}

func (l *bpfClient) AttacheBPFProbes(pod types.NamespacedName, podIdentifier string, ingress bool, egress bool) error {
	start := time.Now()
	// We attach the TC probes to the hostVeth interface of the pod. Derive the hostVeth
	// name from the Name and Namespace of the Pod.
	// Note: The below naming convention is tied to VPC CNI and isn't meant to be generic
	hostVethName := utils.GetHostVethName(pod.Name, pod.Namespace)
	l.logger.Info("AttacheBPFProbes for", "pod", pod.Name, " in namespace", pod.Namespace, " with hostVethName", hostVethName)

	if ingress {
		progFD, err := l.attachIngressBPFProbe(hostVethName, podIdentifier)
		duration := msSince(start)
		sdkAPILatency.WithLabelValues("attachIngressBPFProbe", fmt.Sprint(err != nil)).Observe(duration)
		if err != nil {
			l.logger.Info("Failed to Attach Ingress TC probe for", "pod: ", pod.Name, " in namespace", pod.Namespace)
			sdkAPIErr.WithLabelValues("attachIngressBPFProbe").Inc()
			return err
		}
		l.logger.Info("Successfully attached Ingress TC probe for", "pod: ", pod.Name, " in namespace", pod.Namespace)
		l.IngressProgPodMap.Store(utils.GetPodNamespacedName(pod.Name, pod.Namespace), progFD)
	}

	if egress {
		progFD, err := l.attachEgressBPFProbe(hostVethName, podIdentifier)
		duration := msSince(start)
		sdkAPILatency.WithLabelValues("attachEgressBPFProbe", fmt.Sprint(err != nil)).Observe(duration)
		if err != nil {
			l.logger.Info("Failed to Attach Egress TC probe for", "pod: ", pod.Name, " in namespace", pod.Namespace)
			sdkAPIErr.WithLabelValues("attachEgressBPFProbe").Inc()
			return err
		}
		l.logger.Info("Successfully attached Egress TC probe for", "pod: ", pod.Name, " in namespace", pod.Namespace)
		l.EgressProgPodMap.Store(utils.GetPodNamespacedName(pod.Name, pod.Namespace), progFD)
	}

	return nil
}

func (l *bpfClient) DetacheBPFProbes(pod types.NamespacedName, ingress bool, egress bool) error {
	start := time.Now()
	hostVethName := utils.GetHostVethName(pod.Name, pod.Namespace)
	l.logger.Info("DetacheBPFProbes for", "pod", pod.Name, " in namespace", pod.Namespace, " with hostVethName", hostVethName)
	podIdentifier := utils.GetPodIdentifier(pod.Name, pod.Namespace)
	if ingress {
		err := l.detachIngressBPFProbe(hostVethName)
		duration := msSince(start)
		sdkAPILatency.WithLabelValues("detachIngressBPFProbe", fmt.Sprint(err != nil)).Observe(duration)
		if err != nil {
			l.logger.Info("Failed to Detach Ingress TC probe for", "pod: ", pod.Name, " in namespace", pod.Namespace)
			sdkAPIErr.WithLabelValues("detachIngressBPFProbe").Inc()
		}
		l.logger.Info("Successfully detached Ingress TC probe for", "pod: ", pod.Name, " in namespace", pod.Namespace)
		err = l.deleteBPFProgramAndMaps(podIdentifier, "ingress")
		duration = msSince(start)
		sdkAPILatency.WithLabelValues("deleteBPFProgramAndMaps", fmt.Sprint(err != nil)).Observe(duration)
		if err != nil {
			l.logger.Info("Error while deleting Ingress BPF Probe for ", "podIdentifier: ", podIdentifier)
		}
		l.IngressProgPodMap.Delete(utils.GetPodNamespacedName(pod.Name, pod.Namespace))
	}

	if egress {
		err := l.detachEgressBPFProbe(hostVethName)
		duration := msSince(start)
		sdkAPILatency.WithLabelValues("detachIngressBPFProbe", fmt.Sprint(err != nil)).Observe(duration)
		if err != nil {
			l.logger.Info("Failed to Detach Egress TC probe for", "pod: ", pod.Name, " in namespace", pod.Namespace)
			sdkAPIErr.WithLabelValues("attachEgressBPFProbe").Inc()
		}
		l.logger.Info("Successfully detached Egress TC probe for", "pod: ", pod.Name, " in namespace", pod.Namespace)
		err = l.deleteBPFProgramAndMaps(podIdentifier, "egress")
		duration = msSince(start)
		sdkAPILatency.WithLabelValues("deleteBPFProgramAndMaps", fmt.Sprint(err != nil)).Observe(duration)
		if err != nil {
			l.logger.Info("Error while deleting Egress BPF Probe for ", "podIdentifier: ", podIdentifier)
			sdkAPIErr.WithLabelValues("deleteBPFProgramAndMaps").Inc()
		}
		l.policyEndpointeBPFContext.Delete(podIdentifier)
		l.EgressProgPodMap.Delete(utils.GetPodNamespacedName(pod.Name, pod.Namespace))
	}
	return nil
}

func (l *bpfClient) attachIngressBPFProbe(hostVethName string, podIdentifier string) (int, error) {
	// We will re-use the same eBPF program instance for pods belonging to same replicaset
	// Check if we've already loaded an ELF file for this PolicyEndpoint resource and re-use
	// if present, otherwise load a new instance and attach it

	var progFD int
	var err error
	var ingressProgInfo map[string]goelf.BpfData
	var peBPFContext BPFContext
	value, ok := l.policyEndpointeBPFContext.Load(podIdentifier)
	if ok {
		peBPFContext = value.(BPFContext)
	}

	if peBPFContext.ingressPgmInfo.Program.ProgFD != 0 {
		l.logger.Info("Found an existing instance, let's derive the ingress context..")
		ingressEbpfProgEntry := peBPFContext.ingressPgmInfo
		progFD = ingressEbpfProgEntry.Program.ProgFD
	} else {
		ingressProgInfo, progFD, err = l.loadBPFProgram(l.ingressBinary, "ingress", podIdentifier)
		pinPath := utils.GetBPFPinPathFromPodIdentifier(podIdentifier, "ingress")
		peBPFContext.ingressPgmInfo = ingressProgInfo[pinPath]
		l.policyEndpointeBPFContext.Store(podIdentifier, peBPFContext)
	}

	l.logger.Info("Attempting to do an Ingress Attach")
	err = l.bpfTCClient.TCEgressAttach(hostVethName, progFD, TC_INGRESS_PROG)
	if err != nil && !utils.IsFileExistsError(err.Error()) {
		l.logger.Info("Ingress Attach failed:", "error", err)
		return 0, err
	}
	return progFD, nil
}

func (l *bpfClient) attachEgressBPFProbe(hostVethName string, podIdentifier string) (int, error) {
	// We will re-use the same eBPF program instance for pods belonging to same replicaset
	// Check if we've already loaded an ELF file for this PolicyEndpoint resource and re-use
	// if present, otherwise load a new instance and attach it

	var progFD int
	var err error
	var egressProgInfo map[string]goelf.BpfData
	var peBPFContext BPFContext
	value, ok := l.policyEndpointeBPFContext.Load(podIdentifier)
	if ok {
		peBPFContext = value.(BPFContext)
	}

	if peBPFContext.egressPgmInfo.Program.ProgFD != 0 {
		l.logger.Info("Found an existing instance, let's derive the egress context..")
		egressEbpfProgEntry := peBPFContext.egressPgmInfo
		progFD = egressEbpfProgEntry.Program.ProgFD
	} else {
		egressProgInfo, progFD, err = l.loadBPFProgram(l.egressBinary, "egress", podIdentifier)
		pinPath := utils.GetBPFPinPathFromPodIdentifier(podIdentifier, "egress")
		peBPFContext.egressPgmInfo = egressProgInfo[pinPath]
		l.policyEndpointeBPFContext.Store(podIdentifier, peBPFContext)
	}

	l.logger.Info("Attempting to do an Egress Attach")
	err = l.bpfTCClient.TCIngressAttach(hostVethName, progFD, TC_EGRESS_PROG)
	if err != nil && !utils.IsFileExistsError(err.Error()) {
		l.logger.Error(err, "Egress Attach failed")
		return 0, err
	}

	return progFD, nil
}

func (l *bpfClient) detachIngressBPFProbe(hostVethName string) error {
	l.logger.Info("Attempting to do an Ingress Detach")
	var err error
	err = l.bpfTCClient.TCEgressDetach(hostVethName)
	if err != nil &&
		!utils.IsMissingFilterError(err.Error()) {
		l.logger.Info("Ingress Detach failed:", "error", err)
		return err
	}
	return nil
}

func (l *bpfClient) detachEgressBPFProbe(hostVethName string) error {
	l.logger.Info("Attempting to do an Egress Detach")
	var err error
	err = l.bpfTCClient.TCIngressDetach(hostVethName)
	if err != nil &&
		!utils.IsMissingFilterError(err.Error()) {
		l.logger.Info("Ingress Detach failed:", "error", err)
		return err
	}
	return nil
}

func (l *bpfClient) deleteBPFProgramAndMaps(podIdentifier string, direction string) error {
	var err error
	var peBPFContext BPFContext
	value, ok := l.policyEndpointeBPFContext.Load(podIdentifier)
	if ok {
		peBPFContext = value.(BPFContext)
	}

	pgmPinPath := utils.GetBPFPinPathFromPodIdentifier(podIdentifier, direction)
	mapPinpath := utils.GetBPFMapPinPathFromPodIdentifier(podIdentifier, direction)

	l.logger.Info("Deleting: ", "Program: ", pgmPinPath, "Map: ", mapPinpath)

	pgmInfo := peBPFContext.ingressPgmInfo
	mapToDelete := pgmInfo.Maps[TC_INGRESS_MAP]
	if direction == "egress" {
		l.logger.Info("Egress delete flow for ", "Program: ", pgmPinPath, "Map: ", mapPinpath)
		pgmInfo = peBPFContext.egressPgmInfo
		mapToDelete = pgmInfo.Maps[TC_EGRESS_MAP]
	}

	if pgmInfo.Program.ProgFD != 0 {
		l.logger.Info("Found the Program and Map to delete - ", "Program: ", pgmPinPath, "Map: ", mapPinpath)
		err = pgmInfo.Program.UnPinProg(pgmPinPath)
		if err != nil {
			l.logger.Info("Failed to delete the Program: ", err)
		}
		mapToDelete.UnPinMap(mapPinpath)
		if err != nil {
			l.logger.Info("Failed to delete the Map: ", err)
		}
	}
	return nil
}

func (l *bpfClient) loadBPFProgram(fileName string, direction string,
	podIdentifier string) (map[string]goelf.BpfData, int, error) {

	start := time.Now()
	l.logger.Info("Load the eBPF program")
	// Load a new instance of the ingres program
	progInfo, _, err := l.bpfSDKClient.LoadBpfFile(fileName, podIdentifier)
	duration := msSince(start)
	sdkAPILatency.WithLabelValues("LoadBpfFile", fmt.Sprint(err != nil)).Observe(duration)
	if err != nil {
		sdkAPIErr.WithLabelValues("LoadBpfFile").Inc()
		l.logger.Info("Load BPF failed", "err:", err)
		return nil, -1, err
	}

	for k, _ := range progInfo {
		l.logger.Info("Prog Info: ", "Pin Path: ", k)
	}

	pinPath := utils.GetBPFPinPathFromPodIdentifier(podIdentifier, direction)
	l.logger.Info("PinPath for this pod: ", "PinPath: ", pinPath)
	progFD := progInfo[pinPath].Program.ProgFD

	l.logger.Info("Prog Load Succeeded", "for ", direction, "progFD: ", progFD)

	return progInfo, progFD, nil
}

func (l *bpfClient) UpdateEbpfMaps(podIdentifier string, ingressFirewallRules []EbpfFirewallRules,
	egressFirewallRules []EbpfFirewallRules) error {

	var ingressProgFD, egressProgFD int
	var mapToUpdate goebpfmaps.BpfMap
	start := time.Now()
	value, ok := l.policyEndpointeBPFContext.Load(podIdentifier)

	if ok {
		peBPFContext := value.(BPFContext)
		ingressProgInfo := peBPFContext.ingressPgmInfo
		egressProgInfo := peBPFContext.egressPgmInfo

		if ingressProgInfo.Program.ProgFD != 0 {
			ingressProgFD = ingressProgInfo.Program.ProgFD
			mapToUpdate = ingressProgInfo.Maps[TC_INGRESS_MAP]
			l.logger.Info("Pod has an Ingress hook attached. Update the corresponding map", "progFD: ", ingressProgFD,
				"mapName: ", TC_INGRESS_MAP)
			err := l.updateEbpfMap(mapToUpdate, ingressFirewallRules)
			duration := msSince(start)
			sdkAPILatency.WithLabelValues("updateEbpfMap-ingress", fmt.Sprint(err != nil)).Observe(duration)
			if err != nil {
				l.logger.Info("Ingress Map update failed: ", "error: ", err)
				sdkAPIErr.WithLabelValues("updateEbpfMap-ingress").Inc()
			}
		}
		if egressProgInfo.Program.ProgFD != 0 {
			egressProgFD = egressProgInfo.Program.ProgFD
			mapToUpdate = egressProgInfo.Maps[TC_EGRESS_MAP]

			l.logger.Info("Pod has an Egress hook attached. Update the corresponding map", "progFD: ", egressProgFD,
				"mapName: ", TC_EGRESS_MAP)
			err := l.updateEbpfMap(mapToUpdate, egressFirewallRules)
			duration := msSince(start)
			sdkAPILatency.WithLabelValues("updateEbpfMap-egress", fmt.Sprint(err != nil)).Observe(duration)
			if err != nil {
				l.logger.Info("Egress Map update failed: ", "error: ", err)
				sdkAPIErr.WithLabelValues("updateEbpfMap-egress").Inc()
			}
		}
	}
	return nil
}

func (l *bpfClient) IsEBPFProbeAttached(podName string, podNamespace string) (bool, bool) {
	ingress, egress := false, false
	if _, ok := l.IngressProgPodMap.Load(utils.GetPodNamespacedName(podName, podNamespace)); ok {
		l.logger.Info("Pod already has Ingress Probe attached - ", "Name: ", podName, "Namespace: ", podNamespace)
		ingress = true
	}
	if _, ok := l.EgressProgPodMap.Load(utils.GetPodNamespacedName(podName, podNamespace)); ok {
		l.logger.Info("Pod already has Egress Probe attached - ", "Name: ", podName, "Namespace: ", podNamespace)
		egress = true
	}
	return ingress, egress
}

func (l *bpfClient) updateEbpfMap(mapToUpdate goebpfmaps.BpfMap, firewallRules []EbpfFirewallRules) error {
	start := time.Now()
	duration := msSince(start)
	mapEntries, err := l.computeMapEntriesFromEndpointRules(firewallRules)
	if err != nil {
		l.logger.Info("Trie entry creation/validation failed ", "error: ", err)
		return err
	}

	l.logger.Info("ID of map to update: ", "ID: ", mapToUpdate.MapID)
	err = mapToUpdate.BulkRefreshMapEntries(mapEntries)
	sdkAPILatency.WithLabelValues("BulkRefreshMapEntries", fmt.Sprint(err != nil)).Observe(duration)
	if err != nil {
		l.logger.Info("BPF map update failed", "error: ", err)
		sdkAPIErr.WithLabelValues("BulkRefreshMapEntries").Inc()
		return err
	}
	return nil
}

func (l *bpfClient) computeMapEntriesFromEndpointRules(firewallRules []EbpfFirewallRules) (map[string]uintptr, error) {
	mapEntries := make(map[string]uintptr)
	ipCIDRs := make(map[string][]v1alpha1.Port)
	nonHostCIDRs := make(map[string][]v1alpha1.Port)
	isCatchAllIPEntryPresent, allowAll := false, false
	var catchAllIPPorts []v1alpha1.Port

	//Traffic from the local node should always be allowed. Add NodeIP by default to map entries.
	_, mapKey, _ := net.ParseCIDR(l.nodeIP + l.hostMask)
	key := utils.ComputeTrieKey(*mapKey, l.enableIPv6)
	value := utils.ComputeTrieValue([]v1alpha1.Port{}, l.logger, true, false)
	mapEntries[string(key)] = uintptr(unsafe.Pointer(&value[0]))

	//Check and aggregate L4 Port Info for Catch All Entries.
	catchAllIPPorts, isCatchAllIPEntryPresent, allowAll = l.checkAndDeriveCatchAllIPPorts(firewallRules)
	if isCatchAllIPEntryPresent {
		//Add the Catch All IP entry
		_, mapKey, _ = net.ParseCIDR("0.0.0.0/0")
		key = utils.ComputeTrieKey(*mapKey, l.enableIPv6)
		value = utils.ComputeTrieValue(catchAllIPPorts, l.logger, allowAll, false)
		mapEntries[string(key)] = uintptr(unsafe.Pointer(&value[0]))
	}

	for _, firewallRule := range firewallRules {
		var cidrL4Info []v1alpha1.Port

		if !strings.Contains(string(firewallRule.IPCidr), "/") {
			firewallRule.IPCidr += v1alpha1.NetworkAddress(l.hostMask)
		}

		if utils.IsNodeIP(l.nodeIP, string(firewallRule.IPCidr)) {
			continue
		}

		if !utils.IsCatchAllIPEntry(string(firewallRule.IPCidr)) {
			if len(firewallRule.L4Info) == 0 {
				l.logger.Info("No L4 specified. Add Catch all entry: ", "CIDR: ", firewallRule.IPCidr)
				l.addCatchAllL4Entry(&firewallRule)
				l.logger.Info("Total L4 entries ", "count: ", len(firewallRule.L4Info))
			}
			if utils.IsNonHostCIDR(string(firewallRule.IPCidr)) {
				if existingL4Info, ok := nonHostCIDRs[string(firewallRule.IPCidr)]; ok {
					firewallRule.L4Info = append(firewallRule.L4Info, existingL4Info...)
				}
				nonHostCIDRs[string(firewallRule.IPCidr)] = firewallRule.L4Info
			} else {
				if existingL4Info, ok := ipCIDRs[string(firewallRule.IPCidr)]; ok {
					firewallRule.L4Info = append(firewallRule.L4Info, existingL4Info...)
				}
				// Check if the /32 entry is part of any non host CIDRs that we've encountered so far
				// If found, we need to include the port and protocol combination against the current entry as well since
				// we use LPM TRIE map and the /32 will always win out.
				cidrL4Info = l.checkAndDeriveL4InfoFromAnyMatchingCIDRs(string(firewallRule.IPCidr), nonHostCIDRs)
				if len(cidrL4Info) > 0 {
					firewallRule.L4Info = append(firewallRule.L4Info, cidrL4Info...)
				}
				ipCIDRs[string(firewallRule.IPCidr)] = firewallRule.L4Info
			}
			//Include port and protocol combination paired with catch all entries
			firewallRule.L4Info = append(firewallRule.L4Info, catchAllIPPorts...)

			l.logger.Info("Updating Map with ", "IP Key:", firewallRule.IPCidr)
			_, mapKey, _ = net.ParseCIDR(string(firewallRule.IPCidr))
			// Key format: Prefix length (4 bytes) followed by 4/16byte IP address
			key = utils.ComputeTrieKey(*mapKey, l.enableIPv6)
			value = utils.ComputeTrieValue(firewallRule.L4Info, l.logger, allowAll, false)
			mapEntries[string(key)] = uintptr(unsafe.Pointer(&value[0]))
		}
		if firewallRule.Except != nil {
			for _, exceptCIDR := range firewallRule.Except {
				_, mapKey, _ = net.ParseCIDR(string(exceptCIDR))
				key = utils.ComputeTrieKey(*mapKey, l.enableIPv6)
				l.logger.Info("Parsed Except CIDR", "IP Key: ", mapKey)
				value = utils.ComputeTrieValue(firewallRule.L4Info, l.logger, false, true)
				mapEntries[string(key)] = uintptr(unsafe.Pointer(&value[0]))
			}
		}
	}
	return mapEntries, nil
}

func (l *bpfClient) checkAndDeriveCatchAllIPPorts(firewallRules []EbpfFirewallRules) ([]v1alpha1.Port, bool, bool) {
	var catchAllL4Info []v1alpha1.Port
	isCatchAllIPEntryPresent := false
	allowAllPortAndProtocols := false
	for _, firewallRule := range firewallRules {
		if !strings.Contains(string(firewallRule.IPCidr), "/") {
			firewallRule.IPCidr += v1alpha1.NetworkAddress(l.hostMask)
		}
		if !l.enableIPv6 && strings.Contains(string(firewallRule.IPCidr), "::") {
			l.logger.Info("IPv6 catch all entry in IPv4 mode - skip ")
			continue
		}
		if utils.IsCatchAllIPEntry(string(firewallRule.IPCidr)) {
			catchAllL4Info = append(catchAllL4Info, firewallRule.L4Info...)
			isCatchAllIPEntryPresent = true
			if len(firewallRule.L4Info) == 0 {
				//All ports and protocols
				allowAllPortAndProtocols = true
			}
		}
		l.logger.Info("Current L4 entry count for catch all entry: ", "count: ", len(catchAllL4Info))
	}
	l.logger.Info("Total L4 entry count for catch all entry: ", "count: ", len(catchAllL4Info))
	return catchAllL4Info, isCatchAllIPEntryPresent, allowAllPortAndProtocols
}

func (l *bpfClient) checkAndDeriveL4InfoFromAnyMatchingCIDRs(firewallRule string,
	nonHostCIDRs map[string][]v1alpha1.Port) []v1alpha1.Port {
	var matchingCIDRL4Info []v1alpha1.Port

	ipToCheck := net.ParseIP(firewallRule)
	for nonHostCIDR, l4Info := range nonHostCIDRs {
		_, cidrEntry, _ := net.ParseCIDR(nonHostCIDR)
		if cidrEntry.Contains(ipToCheck) {
			l.logger.Info("Found a CIDR match: ", "for IP: ", firewallRule, "in CIDR: ", nonHostCIDR)
			matchingCIDRL4Info = append(matchingCIDRL4Info, l4Info...)
		}
	}
	return matchingCIDRL4Info
}

func (l *bpfClient) addCatchAllL4Entry(firewallRule *EbpfFirewallRules) {
	catchAllL4Entry := v1alpha1.Port{
		Protocol: &CATCH_ALL_PROTOCOL,
	}
	firewallRule.L4Info = append(firewallRule.L4Info, catchAllL4Entry)
}<|MERGE_RESOLUTION|>--- conflicted
+++ resolved
@@ -343,7 +343,6 @@
 
 	// Recover global maps (Conntrack and Events) if there is no need to update
 	// events binary
-<<<<<<< HEAD
 	if !updateEventsProbe {
 		recoveredGlobalMaps, err := eBPFSDKClient.RecoverGlobalMaps()
 		if err != nil {
@@ -364,26 +363,6 @@
 				eventsMapFD = int(globalMap.MapFD)
 				log.Info("Policy event Map is already present on the node ", "Recovered FD", eventsMapFD)
 			}
-=======
-	recoveredGlobalMaps, err := eBPFSDKClient.RecoverGlobalMaps()
-	if err != nil {
-		log.Error(err, "failed to recover global maps..")
-		sdkAPIErr.WithLabelValues("RecoverGlobalMaps").Inc()
-		return isConntrackMapPresent, isPolicyEventsMapPresent, eventsMapFD, nil
-	}
-	log.Info("Total no.of  global maps recovered...", "count: ", len(recoveredGlobalMaps))
-	for globalMapName, globalMap := range recoveredGlobalMaps {
-		log.Info("Global Map..", "Name: ", globalMapName, "updateEventsProbe: ", updateEventsProbe)
-		if globalMapName == CONNTRACK_MAP_PIN_PATH {
-			log.Info("Conntrack Map is already present on the node")
-			isConntrackMapPresent = true
-			globalMaps.Store(globalMapName, globalMap)
-		}
-		if globalMapName == POLICY_EVENTS_MAP_PIN_PATH && !updateEventsProbe {
-			isPolicyEventsMapPresent = true
-			eventsMapFD = int(globalMap.MapFD)
-			log.Info("Policy event Map is already present on the node ", "Recovered FD", eventsMapFD)
->>>>>>> a58f148c
 		}
 	}
 
