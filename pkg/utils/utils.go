package utils

import (
	"crypto/sha1"
	"encoding/binary"
	"encoding/hex"
	"fmt"
	"net"
	"strings"
	"unsafe"

	"github.com/aws/aws-network-policy-agent/api/v1alpha1"
	"github.com/aws/aws-network-policy-agent/pkg/logger"
	multierror "github.com/hashicorp/go-multierror"
	"github.com/vishvananda/netlink"
	corev1 "k8s.io/api/core/v1"
)

var (
	TCP_PROTOCOL_NUMBER             = 6
	UDP_PROTOCOL_NUMBER             = 17
	SCTP_PROTOCOL_NUMBER            = 132
	ICMP_PROTOCOL_NUMBER            = 1
	RESERVED_IP_PROTOCOL_NUMBER     = 255 // 255 is a reserved protocol value in the IP header
	ANY_IP_PROTOCOL                 = 254
	TRIE_KEY_LENGTH                 = 8
	TRIE_V6_KEY_LENGTH              = 20
	TRIE_VALUE_LENGTH               = 288
	BPF_PROGRAMS_PIN_PATH_DIRECTORY = "/sys/fs/bpf/globals/aws/programs/"
	BPF_MAPS_PIN_PATH_DIRECTORY     = "/sys/fs/bpf/globals/aws/maps/"
	TC_INGRESS_PROG                 = "handle_ingress"
	TC_EGRESS_PROG                  = "handle_egress"
	TC_INGRESS_MAP                  = "ingress_map"
	TC_EGRESS_MAP                   = "egress_map"
	TC_INGRESS_POD_STATE_MAP        = "ingress_pod_state_map"
	TC_EGRESS_POD_STATE_MAP         = "egress_pod_state_map"

	CATCH_ALL_PROTOCOL   corev1.Protocol = "ANY_IP_PROTOCOL"
	DENY_ALL_PROTOCOL    corev1.Protocol = "RESERVED_IP_PROTOCOL_NUMBER"
	DEFAULT_CLUSTER_NAME                 = "k8s-cluster"
	ErrFileExists                        = "file exists"
	ErrInvalidFilterList                 = "failed to get filter list"
	ErrMissingFilter                     = "no active filter to detach"
)

func log() logger.Logger {
	return logger.Get()
}

// NetworkPolicyEnforcingMode is the mode of network policy enforcement
type NetworkPolicyEnforcingMode string

const (
	// Strict : strict network policy enforcement
	Strict NetworkPolicyEnforcingMode = "strict"
	// Standard :standard network policy enforcement
	Standard NetworkPolicyEnforcingMode = "standard"
)

// IsValidNetworkPolicyEnforcingMode checks if the input string matches any of the enum values
func IsValidNetworkPolicyEnforcingMode(input string) bool {
	switch strings.ToLower(input) {
	case string(Strict), string(Standard):
		return true
	default:
		return false
	}
}

// IsStrictMode checks if NP enforcing mode is strict
func IsStrictMode(input string) bool {
	return strings.ToLower(input) == string(Strict)
}

// IsStandardMode checks if NP enforcing mode is standard
func IsStandardMode(input string) bool {
	return strings.ToLower(input) == string(Standard)
}

func GetProtocol(protocolNum int) string {
	protocolStr := "UNKNOWN"
	if protocolNum == TCP_PROTOCOL_NUMBER {
		protocolStr = "TCP"
	} else if protocolNum == UDP_PROTOCOL_NUMBER {
		protocolStr = "UDP"
	} else if protocolNum == SCTP_PROTOCOL_NUMBER {
		protocolStr = "SCTP"
	} else if protocolNum == ICMP_PROTOCOL_NUMBER {
		protocolStr = "ICMP"
	} else if protocolNum == RESERVED_IP_PROTOCOL_NUMBER {
		protocolStr = "RESERVED"
	} else if protocolNum == ANY_IP_PROTOCOL {
		protocolStr = "ANY PROTOCOL"
	}
	return protocolStr
}

var getLinkByNameFunc = netlink.LinkByName

type VerdictType int

const (
	DENY VerdictType = iota
	ACCEPT
	EXPIRED_DELETED
)

func (verdictType VerdictType) Index() int {
	return int(verdictType)
}

func GetPodNamespacedName(podName, podNamespace string) string {
	return podName + podNamespace
}

func GetPodIdentifier(podName, podNamespace string) string {
	if strings.Contains(podName, ".") {
		log().Info("Replacing '.' character with '_' for pod pin path.")
		podName = strings.Replace(podName, ".", "_", -1)
	}
	podIdentifierPrefix := podName
	if strings.Contains(string(podName), "-") {
		tmpName := strings.Split(podName, "-")
		podIdentifierPrefix = strings.Join(tmpName[:len(tmpName)-1], "-")
	}
	return podIdentifierPrefix + "-" + podNamespace
}

func GetPodIdentifierFromBPFPinPath(pinPath string) (string, string) {
	pinPathName := strings.Split(pinPath, "/")
	podIdentifier := strings.Split(pinPathName[7], "_")
	return podIdentifier[0], podIdentifier[2]
}

func GetBPFPinPathFromPodIdentifier(podIdentifier string, direction string) string {
	progName := TC_INGRESS_PROG
	if direction == "egress" {
		progName = TC_EGRESS_PROG
	}
	pinPath := BPF_PROGRAMS_PIN_PATH_DIRECTORY + podIdentifier + "_" + progName
	return pinPath
}

func GetBPFMapPinPathFromPodIdentifier(podIdentifier string, direction string) string {
	mapName := TC_INGRESS_MAP
	if direction == "egress" {
		mapName = TC_EGRESS_MAP
	}
	pinPath := BPF_MAPS_PIN_PATH_DIRECTORY + podIdentifier + "_" + mapName
	return pinPath
}

func GetPodStateBPFMapPinPathFromPodIdentifier(podIdentifier string, direction string) string {
	mapName := TC_INGRESS_POD_STATE_MAP
	if direction == "egress" {
		mapName = TC_EGRESS_POD_STATE_MAP
	}
	pinPath := BPF_MAPS_PIN_PATH_DIRECTORY + podIdentifier + "_" + mapName
	return pinPath
}

func GetPolicyEndpointIdentifier(policyName, policyNamespace string) string {
	return policyName + policyNamespace
}

func GetParentNPNameFromPEName(policyEndpointName string) string {
	return policyEndpointName[0:strings.LastIndex(policyEndpointName, "-")]
}

func getHostLinkByName(name string) (netlink.Link, error) {
	return getLinkByNameFunc(name)
}

var GetHostVethName = func(podName, podNamespace string, interfacePrefixes []string) (string, error) {
	var interfaceName string
	var errors error
	h := sha1.New()
	h.Write([]byte(fmt.Sprintf("%s.%s", podNamespace, podName)))

	for _, prefix := range interfacePrefixes {
		interfaceName = fmt.Sprintf("%s%s", prefix, hex.EncodeToString(h.Sum(nil))[:11])
		if _, err := getHostLinkByName(interfaceName); err == nil {
			return interfaceName, nil
		} else {
			errors = multierror.Append(errors, fmt.Errorf("failed to find link %s: %w", interfaceName, err))
		}
	}

	log().Errorf("Not found any interface starting with prefixes and the hash. Prefixes searched %v hash %v error %v", interfacePrefixes, hex.EncodeToString(h.Sum(nil))[:11], errors)
	return "", errors
}

func ComputeTrieKey(n net.IPNet, isIPv6Enabled bool) []byte {
	prefixLen, _ := n.Mask.Size()
	var key []byte

	if isIPv6Enabled {
		// Key format: Prefix length (4 bytes) followed by 16 byte IP
		key = make([]byte, TRIE_V6_KEY_LENGTH)
	} else {
		// Key format: Prefix length (4 bytes) followed by 4 byte IP
		key = make([]byte, TRIE_KEY_LENGTH)

	}

	binary.LittleEndian.PutUint32(key[0:4], uint32(prefixLen))
	copy(key[4:], n.IP)

	return key
}

<<<<<<< HEAD
func ComputeTrieValue(l4Info []v1alpha1.Port, log logr.Logger, allowAll bool, denyAll bool) []byte {
=======
func ComputeTrieValue(l4Info []v1alpha1.Port, allowAll, denyAll bool) []byte {
>>>>>>> 92a9c0f9
	var startPort, endPort, protocol int

	value := make([]byte, TRIE_VALUE_LENGTH)
	startOffset := 0

	if len(l4Info) == 0 {
		allowAll = true
	}

	if allowAll || denyAll {
		protocol = deriveProtocolValue(v1alpha1.Port{}, allowAll, denyAll)
		binary.LittleEndian.PutUint32(value[startOffset:startOffset+4], uint32(protocol))
		startOffset += 4
		binary.LittleEndian.PutUint32(value[startOffset:startOffset+4], uint32(startPort))
		startOffset += 4
		binary.LittleEndian.PutUint32(value[startOffset:startOffset+4], uint32(endPort))
		startOffset += 4
<<<<<<< HEAD
		log.Info("L4 values: ", "protocol: ", protocol, "startPort: ", startPort, "endPort: ", endPort)
		return value
=======
		log().Infof("L4 values: protocol: %v startPort: %v endPort: %v", protocol, startPort, endPort)
>>>>>>> 92a9c0f9
	}

	for _, l4Entry := range l4Info {
		if startOffset >= TRIE_VALUE_LENGTH {
			log().Error("No.of unique port/protocol combinations supported for a single endpoint exceeded the supported maximum of 24")
			return value
		}
		endPort = 0
		startPort = 0

		protocol = deriveProtocolValue(l4Entry, allowAll, denyAll)
		if l4Entry.Port != nil {
			startPort = int(*l4Entry.Port)
		}

		if l4Entry.EndPort != nil {
			endPort = int(*l4Entry.EndPort)
		}
		log().Infof("L4 values: protocol: %v startPort: %v endPort: %v", protocol, startPort, endPort)
		binary.LittleEndian.PutUint32(value[startOffset:startOffset+4], uint32(protocol))
		startOffset += 4
		binary.LittleEndian.PutUint32(value[startOffset:startOffset+4], uint32(startPort))
		startOffset += 4
		binary.LittleEndian.PutUint32(value[startOffset:startOffset+4], uint32(endPort))
		startOffset += 4
	}

	return value
}

func deriveProtocolValue(l4Info v1alpha1.Port, allowAll, denyAll bool) int {
	protocol := ANY_IP_PROTOCOL

	if denyAll {
		return RESERVED_IP_PROTOCOL_NUMBER
	}

	if allowAll {
		return ANY_IP_PROTOCOL
	}

	if l4Info.Protocol == nil {
		return protocol //Protocol defaults to ANY_IP_PROTOCOL if not specified
	}

	if *l4Info.Protocol == corev1.ProtocolTCP {
		protocol = TCP_PROTOCOL_NUMBER
	} else if *l4Info.Protocol == corev1.ProtocolUDP {
		protocol = UDP_PROTOCOL_NUMBER
	} else if *l4Info.Protocol == corev1.ProtocolSCTP {
		protocol = SCTP_PROTOCOL_NUMBER
	} else if *l4Info.Protocol == CATCH_ALL_PROTOCOL {
		protocol = ANY_IP_PROTOCOL
	} else if *l4Info.Protocol == DENY_ALL_PROTOCOL {
		protocol = RESERVED_IP_PROTOCOL_NUMBER
	}

	return protocol
}

func IsFileExistsError(error string) bool {
	if error == ErrFileExists {
		return true
	}
	return false
}

func IsInvalidFilterListError(error string) bool {
	errCode := strings.Split(error, ":")
	if errCode[0] == ErrInvalidFilterList {
		return true
	}
	return false
}

func IsMissingFilterError(error string) bool {
	errCode := strings.Split(error, "-")
	if errCode[0] == ErrMissingFilter {
		return true
	}
	return false
}

func IsNodeIP(nodeIP string, ipCidr string) bool {
	ipAddr, _, _ := net.ParseCIDR(ipCidr)
	if net.ParseIP(nodeIP).Equal(ipAddr) {
		return true
	}
	return false
}

func IsNonHostCIDR(ipAddr string) bool {
	ipSplit := strings.Split(ipAddr, "/")
	//Ignore Catch All IP entry as well
	if ipSplit[1] != "32" && ipSplit[1] != "128" {
		return true
	}
	return false
}

func ConvByteArrayToIP(ipInInt uint32) string {
	hexIPString := fmt.Sprintf("%x", ipInInt)

	if len(hexIPString)%2 != 0 {
		hexIPString = "0" + hexIPString
	}

	byteData, _ := hex.DecodeString(hexIPString)
	reverseByteData := reverseByteArray(byteData)

	return strings.Trim(strings.Join(strings.Fields(fmt.Sprint(reverseByteData)), "."), "[]")
}

func reverseByteArray(input []byte) []byte {
	if len(input) == 0 {
		return input
	}
	return append(reverseByteArray(input[1:]), input[0])
}

func ConvIntToIPv4(ipaddr uint32) net.IP {
	ip := make(net.IP, 4)
	binary.LittleEndian.PutUint32(ip, ipaddr)
	return ip
}

func ConvIPv4ToInt(ipaddr net.IP) uint32 {
	return uint32(ipaddr[0])<<24 | uint32(ipaddr[1])<<16 | uint32(ipaddr[2])<<8 | uint32(ipaddr[3])
}

func ConvIntToIPv4NetworkOrder(ipaddr uint32) net.IP {
	ip := make(net.IP, 4)
	binary.BigEndian.PutUint32(ip, ipaddr)
	return ip
}

func ConvByteToIPv6(ipaddr [16]byte) net.IP {
	ip := net.IP(ipaddr[:])
	return ip
}

func ConvIPv6ToByte(ipaddr net.IP) []byte {
	ipaddrBytes := ipaddr.To16()
	return ipaddrBytes
}

type ConntrackKeyV6 struct {
	Source_ip   [16]byte
	Source_port uint16
	_           uint16 //Padding
	Dest_ip     [16]byte
	Dest_port   uint16
	Protocol    uint8
	_           uint8    //Padding
	Owner_ip    [16]byte //16
}

type ConntrackKey struct {
	Source_ip   uint32
	Source_port uint16
	_           uint16 //Padding
	Dest_ip     uint32
	Dest_port   uint16
	Protocol    uint8
	_           uint8 //Padding
	Owner_ip    uint32
}

type ConntrackVal struct {
	Value uint8
}

func ConvConntrackV6ToByte(key ConntrackKeyV6) []byte {
	ipSize := unsafe.Sizeof(key)
	byteArray := (*[unsafe.Sizeof(key)]byte)(unsafe.Pointer(&key))
	byteSlice := byteArray[:ipSize]
	return byteSlice
}

func ConvByteToConntrackV6(keyByte []byte) ConntrackKeyV6 {
	var v6key ConntrackKeyV6
	byteArray := (*[unsafe.Sizeof(v6key)]byte)(unsafe.Pointer(&v6key))
	copy(byteArray[:], keyByte)
	return v6key
}

func CopyV6Bytes(dest *[16]byte, src [16]byte) {
	for i := 0; i < len(src); i++ {
		dest[i] = src[i]
	}
}

type BPFTrieKey struct {
	PrefixLen uint32
	IP        uint32
}

type BPFTrieKeyV6 struct {
	PrefixLen uint32
	IP        [16]byte
}

type BPFTrieVal struct {
	Protocol  uint32
	StartPort uint32
	EndPort   uint32
}

func ConvTrieV6ToByte(key BPFTrieKeyV6) []byte {
	ipSize := unsafe.Sizeof(key)
	byteArray := (*[20]byte)(unsafe.Pointer(&key))
	byteSlice := byteArray[:ipSize]
	return byteSlice
}

func ConvByteToTrieV6(keyByte []byte) BPFTrieKeyV6 {
	var v6key BPFTrieKeyV6
	byteArray := (*[unsafe.Sizeof(v6key)]byte)(unsafe.Pointer(&v6key))
	copy(byteArray[:], keyByte)
	return v6key
}<|MERGE_RESOLUTION|>--- conflicted
+++ resolved
@@ -209,11 +209,7 @@
 	return key
 }
 
-<<<<<<< HEAD
-func ComputeTrieValue(l4Info []v1alpha1.Port, log logr.Logger, allowAll bool, denyAll bool) []byte {
-=======
 func ComputeTrieValue(l4Info []v1alpha1.Port, allowAll, denyAll bool) []byte {
->>>>>>> 92a9c0f9
 	var startPort, endPort, protocol int
 
 	value := make([]byte, TRIE_VALUE_LENGTH)
@@ -231,12 +227,7 @@
 		startOffset += 4
 		binary.LittleEndian.PutUint32(value[startOffset:startOffset+4], uint32(endPort))
 		startOffset += 4
-<<<<<<< HEAD
-		log.Info("L4 values: ", "protocol: ", protocol, "startPort: ", startPort, "endPort: ", endPort)
-		return value
-=======
 		log().Infof("L4 values: protocol: %v startPort: %v endPort: %v", protocol, startPort, endPort)
->>>>>>> 92a9c0f9
 	}
 
 	for _, l4Entry := range l4Info {
