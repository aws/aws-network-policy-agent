package utils

import (
	"crypto/sha1"
	"encoding/binary"
	"encoding/hex"
	"fmt"
	"net"
	"strings"
	"unsafe"

	"github.com/aws/aws-network-policy-agent/api/v1alpha1"
	"github.com/go-logr/logr"
	corev1 "k8s.io/api/core/v1"
)

var (
	TCP_PROTOCOL_NUMBER             = 6
	UDP_PROTOCOL_NUMBER             = 17
	SCTP_PROTOCOL_NUMBER            = 132
	ICMP_PROTOCOL_NUMBER            = 1
	RESERVED_IP_PROTOCOL_NUMBER     = 255 // 255 is a reserved protocol value in the IP header
	ANY_IP_PROTOCOL                 = 254
	TRIE_KEY_LENGTH                 = 8
	TRIE_V6_KEY_LENGTH              = 20
	TRIE_VALUE_LENGTH               = 288
	BPF_PROGRAMS_PIN_PATH_DIRECTORY = "/sys/fs/bpf/globals/aws/programs/"
	BPF_MAPS_PIN_PATH_DIRECTORY     = "/sys/fs/bpf/globals/aws/maps/"
	TC_INGRESS_PROG                 = "handle_ingress"
	TC_EGRESS_PROG                  = "handle_egress"
	TC_INGRESS_MAP                  = "ingress_map"
	TC_EGRESS_MAP                   = "egress_map"

	CATCH_ALL_PROTOCOL   corev1.Protocol = "ANY_IP_PROTOCOL"
	DEFAULT_CLUSTER_NAME                 = "k8s-cluster"
	ErrFileExists                        = "file exists"
	ErrInvalidFilterList                 = "failed to get filter list"
	ErrMissingFilter                     = "no active filter to detach"
)

func GetProtocol(protocolNum int) string {
	protocolStr := "UNKNOWN"
	if protocolNum == TCP_PROTOCOL_NUMBER {
		protocolStr = "TCP"
	} else if protocolNum == UDP_PROTOCOL_NUMBER {
		protocolStr = "UDP"
	} else if protocolNum == SCTP_PROTOCOL_NUMBER {
		protocolStr = "SCTP"
	} else if protocolNum == ICMP_PROTOCOL_NUMBER {
		protocolStr = "ICMP"
	} else if protocolNum == RESERVED_IP_PROTOCOL_NUMBER {
		protocolStr = "RESERVED"
	} else if protocolNum == ANY_IP_PROTOCOL {
		protocolStr = "ANY PROTOCOL"
	}
	return protocolStr
}

type VerdictType int

const (
	DENY VerdictType = iota
	ACCEPT
	EXPIRED_DELETED
)

func (verdictType VerdictType) Index() int {
	return int(verdictType)
}

func GetPodNamespacedName(podName, podNamespace string) string {
	return podName + podNamespace
}

func GetPodIdentifier(podName, podNamespace string) string {
	podIdentifierPrefix := podName
	if strings.Contains(string(podName), "-") {
		tmpName := strings.Split(podName, "-")
		podIdentifierPrefix = strings.Join(tmpName[:len(tmpName)-1], "-")
	}
	return podIdentifierPrefix + "-" + podNamespace
}

func GetPodIdentifierFromBPFPinPath(pinPath string) (string, string) {
	pinPathName := strings.Split(pinPath, "/")
	podIdentifier := strings.Split(pinPathName[7], "_")
	return podIdentifier[0], podIdentifier[2]
}

func GetBPFPinPathFromPodIdentifier(podIdentifier string, direction string) string {
	progName := TC_INGRESS_PROG
	if direction == "egress" {
		progName = TC_EGRESS_PROG
	}
	pinPath := BPF_PROGRAMS_PIN_PATH_DIRECTORY + podIdentifier + "_" + progName
	return pinPath
}

func GetBPFMapPinPathFromPodIdentifier(podIdentifier string, direction string) string {
	mapName := TC_INGRESS_MAP
	if direction == "egress" {
		mapName = TC_EGRESS_MAP
	}
	pinPath := BPF_MAPS_PIN_PATH_DIRECTORY + podIdentifier + "_" + mapName
	return pinPath
}

func GetPolicyEndpointIdentifier(policyName, policyNamespace string) string {
	return policyName + policyNamespace
}

func GetParentNPNameFromPEName(policyEndpointName string) string {
	return policyEndpointName[0:strings.LastIndex(policyEndpointName, "-")]
}

func GetHostVethName(podName, podNamespace string) string {
	h := sha1.New()
	h.Write([]byte(fmt.Sprintf("%s.%s", podNamespace, podName)))
	return fmt.Sprintf("%s%s", "eni", hex.EncodeToString(h.Sum(nil))[:11])
}

func ComputeTrieKey(n net.IPNet, isIPv6Enabled bool) []byte {
	prefixLen, _ := n.Mask.Size()
	var key []byte

	if isIPv6Enabled {
		// Key format: Prefix length (4 bytes) followed by 16 byte IP
		key = make([]byte, TRIE_V6_KEY_LENGTH)
	} else {
		// Key format: Prefix length (4 bytes) followed by 4 byte IP
		key = make([]byte, TRIE_KEY_LENGTH)

	}

	binary.LittleEndian.PutUint32(key[0:4], uint32(prefixLen))
	copy(key[4:], n.IP)

	return key
}

func ComputeTrieValue(l4Info []v1alpha1.Port, log logr.Logger, allowAll, denyAll bool) []byte {
	var startPort, endPort, protocol int

	value := make([]byte, TRIE_VALUE_LENGTH)
	startOffset := 0

	if len(l4Info) == 0 {
		allowAll = true
	}

	if allowAll || denyAll {
		protocol = deriveProtocolValue(v1alpha1.Port{}, allowAll, denyAll)
		binary.LittleEndian.PutUint32(value[startOffset:startOffset+4], uint32(protocol))
		startOffset += 4
		binary.LittleEndian.PutUint32(value[startOffset:startOffset+4], uint32(startPort))
		startOffset += 4
		binary.LittleEndian.PutUint32(value[startOffset:startOffset+4], uint32(endPort))
		startOffset += 4
		log.Info("L4 values: ", "protocol: ", protocol, "startPort: ", startPort, "endPort: ", endPort)
	}

	for _, l4Entry := range l4Info {
		if startOffset >= TRIE_VALUE_LENGTH {
			return value
		}
		endPort = 0
		protocol = deriveProtocolValue(l4Entry, allowAll, denyAll)
		if l4Entry.Port != nil {
			startPort = int(*l4Entry.Port)
		}

		if l4Entry.EndPort != nil {
			endPort = int(*l4Entry.EndPort)
		}
		log.Info("L4 values: ", "protocol: ", protocol, "startPort: ", startPort, "endPort: ", endPort)
		binary.LittleEndian.PutUint32(value[startOffset:startOffset+4], uint32(protocol))
		startOffset += 4
		binary.LittleEndian.PutUint32(value[startOffset:startOffset+4], uint32(startPort))
		startOffset += 4
		binary.LittleEndian.PutUint32(value[startOffset:startOffset+4], uint32(endPort))
		startOffset += 4
	}

	return value
}

func deriveProtocolValue(l4Info v1alpha1.Port, allowAll, denyAll bool) int {
	protocol := TCP_PROTOCOL_NUMBER //ProtocolTCP

	if denyAll {
		return RESERVED_IP_PROTOCOL_NUMBER
	}

	if allowAll {
		return ANY_IP_PROTOCOL
	}

	if l4Info.Protocol == nil {
		return protocol //Protocol defaults TCP if not specified
	}

	if *l4Info.Protocol == corev1.ProtocolUDP {
		protocol = UDP_PROTOCOL_NUMBER
	} else if *l4Info.Protocol == corev1.ProtocolSCTP {
		protocol = SCTP_PROTOCOL_NUMBER
	} else if *l4Info.Protocol == CATCH_ALL_PROTOCOL {
		protocol = ANY_IP_PROTOCOL
	}

	return protocol
}

func IsFileExistsError(error string) bool {
	if error == ErrFileExists {
		return true
	}
	return false
}

func IsInvalidFilterListError(error string) bool {
	errCode := strings.Split(error, ":")
	if errCode[0] == ErrInvalidFilterList {
		return true
	}
	return false
}

func IsMissingFilterError(error string) bool {
	errCode := strings.Split(error, "-")
	if errCode[0] == ErrMissingFilter {
		return true
	}
	return false
}

func IsCatchAllIPEntry(ipAddr string) bool {
	ipSplit := strings.Split(ipAddr, "/")
	if ipSplit[1] == "0" { //if ipSplit[0] == "0.0.0.0" && ipSplit[1] == "0" {
		return true
	}
	return false
}

func IsNodeIP(nodeIP string, ipCidr string) bool {
	ipAddr, _, _ := net.ParseCIDR(ipCidr)
	if net.ParseIP(nodeIP).Equal(ipAddr) {
		return true
	}
	return false
}

func IsNonHostCIDR(ipAddr string) bool {
	ipSplit := strings.Split(ipAddr, "/")
	//Ignore Catch All IP entry as well
	if ipSplit[1] != "32" && ipSplit[1] != "128" && ipSplit[1] != "0" {
		return true
	}
	return false
}

func ConvByteArrayToIP(ipInInt uint32) string {
	hexIPString := fmt.Sprintf("%x", ipInInt)

	if len(hexIPString)%2 != 0 {
		hexIPString = "0" + hexIPString
	}

	byteData, _ := hex.DecodeString(hexIPString)
	reverseByteData := reverseByteArray(byteData)

	return strings.Trim(strings.Join(strings.Fields(fmt.Sprint(reverseByteData)), "."), "[]")
}

func reverseByteArray(input []byte) []byte {
	if len(input) == 0 {
		return input
	}
	return append(reverseByteArray(input[1:]), input[0])
}

func ConvIntToIPv4(ipaddr uint32) net.IP {
	ip := make(net.IP, 4)
	binary.LittleEndian.PutUint32(ip, ipaddr)
	return ip
}

func ConvIPv4ToInt(ipaddr net.IP) uint32 {
	return uint32(ipaddr[0])<<24 | uint32(ipaddr[1])<<16 | uint32(ipaddr[2])<<8 | uint32(ipaddr[3])
}

func ConvIntToIPv4NetworkOrder(ipaddr uint32) net.IP {
	ip := make(net.IP, 4)
	binary.BigEndian.PutUint32(ip, ipaddr)
	return ip
}

func ConvByteToIPv6(ipaddr [16]byte) net.IP {
	ip := net.IP(ipaddr[:])
	return ip
}

func ConvIPv6ToByte(ipaddr net.IP) []byte {
	ipaddrBytes := ipaddr.To16()
	return ipaddrBytes
}

type ConntrackKeyV6 struct {
	Source_ip   [16]byte
	Source_port uint16
	_           uint16 //Padding
	Dest_ip     [16]byte
	Dest_port   uint16
	Protocol    uint8
	_           uint8    //Padding
	Owner_ip    [16]byte //16
}

type ConntrackKey struct {
	Source_ip   uint32
	Source_port uint16
<<<<<<< HEAD
	Dest_ip     uint32
	Dest_port   uint16
	Protocol    uint8
=======
	_           uint16 //Padding
	Dest_ip     uint32
	Dest_port   uint16
	Protocol    uint8
	_           uint8 //Padding
>>>>>>> 415dbb73
	Owner_ip    uint32
}

type ConntrackVal struct {
	Value uint8
}

func ConvConntrackV6ToByte(key ConntrackKeyV6) []byte {
	ipSize := unsafe.Sizeof(key)
	byteArray := (*[unsafe.Sizeof(key)]byte)(unsafe.Pointer(&key))
	byteSlice := byteArray[:ipSize]
	return byteSlice
}

func ConvByteToConntrackV6(keyByte []byte) ConntrackKeyV6 {
	var v6key ConntrackKeyV6
	byteArray := (*[unsafe.Sizeof(v6key)]byte)(unsafe.Pointer(&v6key))
	copy(byteArray[:], keyByte)
	return v6key
}

func CopyV6Bytes(dest *[16]byte, src [16]byte) {
	for i := 0; i < len(src); i++ {
		dest[i] = src[i]
	}
}

type BPFTrieKey struct {
	PrefixLen uint32
	IP        uint32
}

type BPFTrieKeyV6 struct {
	PrefixLen uint32
	IP        [16]byte
}

type BPFTrieVal struct {
	Protocol  uint32
	StartPort uint32
	EndPort   uint32
}

func ConvTrieV6ToByte(key BPFTrieKeyV6) []byte {
	ipSize := unsafe.Sizeof(key)
	byteArray := (*[20]byte)(unsafe.Pointer(&key))
	byteSlice := byteArray[:ipSize]
	return byteSlice
}

func ConvByteToTrieV6(keyByte []byte) BPFTrieKeyV6 {
	var v6key BPFTrieKeyV6
	byteArray := (*[unsafe.Sizeof(v6key)]byte)(unsafe.Pointer(&v6key))
	copy(byteArray[:], keyByte)
	return v6key
}<|MERGE_RESOLUTION|>--- conflicted
+++ resolved
@@ -318,17 +318,11 @@
 type ConntrackKey struct {
 	Source_ip   uint32
 	Source_port uint16
-<<<<<<< HEAD
-	Dest_ip     uint32
-	Dest_port   uint16
-	Protocol    uint8
-=======
 	_           uint16 //Padding
 	Dest_ip     uint32
 	Dest_port   uint16
 	Protocol    uint8
 	_           uint8 //Padding
->>>>>>> 415dbb73
 	Owner_ip    uint32
 }
 
