--- conflicted
+++ resolved
@@ -108,57 +108,11 @@
 			continue
 		}
 
-<<<<<<< HEAD
 		// If no L4 specified add catch all entry
 		if len(firewallRule.L4Info) == 0 {
 			log().Debugf("No L4 specified. Add Catch all entry CIDR: %s", string(firewallRule.IPCidr))
 			addCatchAllL4Entry(&firewallRule)
-			log().Debugf("Total L4 entries count: %d", len(firewallRule.L4Info))
-		}
-=======
-		if !utils.IsCatchAllIPEntry(string(firewallRule.IPCidr)) {
-			if len(firewallRule.L4Info) == 0 {
-				addCatchAllL4Entry(&firewallRule)
-			}
-			if utils.IsNonHostCIDR(string(firewallRule.IPCidr)) {
-				existingL4Info, ok := nonHostCIDRs[string(firewallRule.IPCidr)]
-				if ok {
-					firewallRule.L4Info = append(firewallRule.L4Info, existingL4Info...)
-				} else {
-					// Check if the /m entry is part of any /n CIDRs that we've encountered so far
-					// If found, we need to include the port and protocol combination against the current entry as well since
-					// we use LPM TRIE map and the /m will always win out.
-					cidrL4Info = checkAndDeriveL4InfoFromAnyMatchingCIDRs(string(firewallRule.IPCidr), nonHostCIDRs)
-					if len(cidrL4Info) > 0 {
-						firewallRule.L4Info = append(firewallRule.L4Info, cidrL4Info...)
-					}
-				}
-				nonHostCIDRs[string(firewallRule.IPCidr)] = firewallRule.L4Info
-			} else {
-				if existingL4Info, ok := ipCIDRs[string(firewallRule.IPCidr)]; ok {
-					firewallRule.L4Info = append(firewallRule.L4Info, existingL4Info...)
-				}
-				// Check if the /32 entry is part of any non host CIDRs that we've encountered so far
-				// If found, we need to include the port and protocol combination against the current entry as well since
-				// we use LPM TRIE map and the /32 will always win out.
-				cidrL4Info = checkAndDeriveL4InfoFromAnyMatchingCIDRs(string(firewallRule.IPCidr), nonHostCIDRs)
-				if len(cidrL4Info) > 0 {
-					firewallRule.L4Info = append(firewallRule.L4Info, cidrL4Info...)
-				}
-				ipCIDRs[string(firewallRule.IPCidr)] = firewallRule.L4Info
-			}
-			//Include port and protocol combination paired with catch all entries
-			firewallRule.L4Info = append(firewallRule.L4Info, catchAllIPPorts...)
-
-			log().Debugf("Updating Map with IP Key: %s", string(firewallRule.IPCidr))
-			_, firewallMapKey, _ := net.ParseCIDR(string(firewallRule.IPCidr))
-			// Key format: Prefix length (4 bytes) followed by 4/16byte IP address
-			firewallKey := utils.ComputeTrieKey(*firewallMapKey, f.enableIPv6)
-
-			if len(firewallRule.L4Info) != 0 {
-				mergedL4Info := mergeDuplicateL4Info(firewallRule.L4Info)
-				firewallRule.L4Info = mergedL4Info
->>>>>>> f8a24923
+		}
 
 		if existingFirewallRuleInfo, ok := cidrsMap[string(firewallRule.IPCidr)]; ok {
 			firewallRule.L4Info = append(firewallRule.L4Info, existingFirewallRuleInfo.L4Info...)
@@ -172,7 +126,6 @@
 				firewallRule.L4Info = append(firewallRule.L4Info, cidrL4Info...)
 			}
 		}
-<<<<<<< HEAD
 		cidrsMap[string(firewallRule.IPCidr)] = firewallRule
 		if utils.IsNonHostCIDR(string(firewallRule.IPCidr)) {
 			nonHostCIDRs[string(firewallRule.IPCidr)] = firewallRule
@@ -186,19 +139,6 @@
 				IPCidr: v1alpha1.NetworkAddress(exceptCidr),
 				Except: []v1alpha1.NetworkAddress{},
 				L4Info: []v1alpha1.Port{},
-=======
-		if firewallRule.Except != nil {
-			for _, exceptCIDR := range firewallRule.Except {
-				_, mapKey, _ := net.ParseCIDR(string(exceptCIDR))
-				key := utils.ComputeTrieKey(*mapKey, f.enableIPv6)
-				log().Debugf("Parsed Except CIDR IP Key: %s", mapKey.String())
-				if len(firewallRule.L4Info) != 0 {
-					mergedL4Info := mergeDuplicateL4Info(firewallRule.L4Info)
-					firewallRule.L4Info = mergedL4Info
-				}
-				value := utils.ComputeTrieValue(firewallRule.L4Info, false, true)
-				firewallMap[string(key)] = value
->>>>>>> f8a24923
 			}
 			addDenyAllL4Entry(&exceptFirewall)
 			cidrsMap[exceptCidr] = exceptFirewall
@@ -213,12 +153,9 @@
 		firewallKey := utils.ComputeTrieKey(*firewallMapKey, f.enableIPv6)
 
 		if len(value.L4Info) != 0 {
-			mergedL4Info := mergeDuplicateL4Info(value.L4Info)
-			value.L4Info = mergedL4Info
-
-		}
-		firewallValue := utils.ComputeTrieValue(value.L4Info, false, false)
-		firewallMap[string(firewallKey)] = firewallValue
+			value.L4Info = mergeDuplicateL4Info(value.L4Info)
+		}
+		firewallMap[string(firewallKey)] = utils.ComputeTrieValue(value.L4Info, false, false)
 	}
 
 	return firewallMap, nil
