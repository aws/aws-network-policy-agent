--- conflicted
+++ resolved
@@ -32,14 +32,11 @@
 : "${ENABLE_STRICT_MODE:="false"}"
 : "${K8S_VERSION:=""}"
 : "${TEST_IMAGE_REGISTRY:="registry.k8s.io"}"
-<<<<<<< HEAD
-=======
 : "${PROD_IMAGE_REGISTRY:=""}"
 : "${DEPLOY_NETWORK_POLICY_CONTROLLER_ON_DATAPLANE:="false"}"
 : "${NP_CONTROLLER_ENDPOINT_CHUNK_SIZE=""}}"
 : "${KUBE_CONFIG_PATH:=$KUBECONFIG}"
 
->>>>>>> 14858d43
 TEST_FAILED="false"
 
 if [[ ! -z $ENDPOINT ]]; then
@@ -93,8 +90,6 @@
 
 check_path_cleanup
 
-<<<<<<< HEAD
-=======
 if [[ $ENABLE_STRICT_MODE == "true" ]]; then
 
     if [[ $SKIP_MAKE_TEST_BINARIES == "false" ]]; then
@@ -114,7 +109,6 @@
 
 fi
 
->>>>>>> 14858d43
 if [[ $TEST_FAILED == "true" ]]; then
     echo "Test run failed"
     exit 1
