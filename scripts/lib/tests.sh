--- conflicted
+++ resolved
@@ -27,11 +27,7 @@
           command:
             - ./cyclonus
             - generate
-<<<<<<< HEAD
-            - --cleanup-namespaces=true
-=======
             - --retries=2
->>>>>>> 14858d43
             ${IMAGE_REPOSITORY_PARAMETER}
 EOF
 }
