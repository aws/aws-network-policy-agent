--- conflicted
+++ resolved
@@ -9,15 +9,6 @@
     parser.add_argument("-ip", "--ip-family",default="IPv4", dest="ip_family",help="IP Family of the cluster")
     args = parser.parse_args()
 
-<<<<<<< HEAD
-    # Cyclonus runs 112 test cases in total where each case has a number sub tests. AWS NP doesn't support all these sub-tests
-    # expected_results maintains a mapping of the test number and the number of sub-tests that are expected to pass for v4/v6 clusters
-    # For the test numbers not included in this map, it is expected that all the sub-tests should be passing
-    if ip_family == "IPv6":
-        expected_results={ 2:80, 3:80, 8:80, 12:64, 23:80, 25:80, 26:80, 28:80, 29:80, 31:50, 98:80, 102:72, 104:72, 106:72, 108:72, 111:80, 112:80 }
-    else:
-        expected_results={ 2:80, 3:80, 8:80, 12:80, 23:80, 25:80, 26:80, 28:80, 29:80, 31:50, 98:80, 111:80, 112:80 }
-=======
     # Cyclonus runs 112 test cases in total with each having some steps. Each step runs 81 probes in total across TCP, UDP and SCTP protocol
     # AWS Network Policy doesn't support all these combinations. We maintain a mapping of the test number and the number of
     # probes that are expected to pass on each testcase+step combination for IPv4 and IPv6 cluster.
@@ -26,7 +17,6 @@
         expected_results={ 2:{'Step 1': 80}, 3:{'Step 1': 80}, 8:{'Step 1': 80}, 12:{'Step 1': 64}, 23:{'Step 1': 80}, 25:{'Step 1': 80}, 26:{'Step 1': 80}, 28:{'Step 1': 80}, 29:{'Step 1': 80}, 31:{'Step 1': 50}, 32:{'Step 1': 64}, 98:{'Step 1': 79}, 102:{'Step 1': 71}, 104:{'Step 1': 71}, 106:{'Step 1': 71}, 108:{'Step 1': 71}, 111:{'Step 1': 79}, 112:{'Step 1': 80} }
     else:
         expected_results={ 2:{'Step 1': 80}, 3:{'Step 1': 80}, 8:{'Step 1': 80}, 12:{'Step 1': 80}, 23:{'Step 1': 80}, 25:{'Step 1': 80}, 26:{'Step 1': 80}, 28:{'Step 1': 80}, 29:{'Step 1': 80}, 31:{'Step 1': 50}, 32:{'Step 1': 64}, 98:{'Step 1': 80}, 111:{'Step 1': 80}, 112:{'Step 1': 80}}
->>>>>>> 14858d43
 
     results = capture_results(args.file_name)
     verify_results(results,expected_results)
