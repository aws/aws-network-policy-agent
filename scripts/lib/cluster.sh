

function load_default_values(){

    CLUSTER_NAME=network-policy-${RANDOM}
<<<<<<< HEAD
    : "${REGION:=us-west-2}"
    : "${AMI_FAMILY:=AmazonLinux2}"
    : "${NODEGROUP_TYPE:=linux}"
    : "${NODES_CAPACITY:=3}"
    : "${INSTANCE_TYPE:=t3.large}"
    : "${K8S_VERSION:=1.27}"
    : "${IP_FAMILY:=IPv4}"
    : "${CW_NAMESPACE:=amazon-cloudwatch}"
    : "${CW_POLICY_ARN:=arn:aws:iam::aws:policy/CloudWatchAgentServerPolicy}"
    : "${ENDPOINT_FLAG:=""}"
    : "${HELM_EXTRA_ARGS:=""}"
=======
    REGION="${REGION:=us-west-2}"
    AMI_FAMILY="${AMI_FAMILY:=AmazonLinux2}"
    NODEGROUP_TYPE="${NODEGROUP_TYPE:=linux}"
    NODES_CAPACITY="${NODES_CAPACITY:=3}"
    INSTANCE_TYPE="${INSTANCE_TYPE:=t3.large}"
    K8S_VERSION="${K8S_VERSION:=1.27}"
    IP_FAMILY="${IP_FAMILY:=IPv4}"
    CW_NAMESPACE="${CW_NAMESPACE:=amazon-cloudwatch}"
    CW_POLICY_ARN="${CW_POLICY_ARN:=arn:aws:iam::aws:policy/CloudWatchAgentServerPolicy}"
    ENDPOINT_FLAG="${ENDPOINT_FLAG:=""}"
    HELM_EXTRA_ARGS="${HELM_EXTRA_ARGS:=""}"
>>>>>>> 93964666
}

function create_cluster(){

    cat <<EOF > eks-cluster.yaml
    apiVersion: eksctl.io/v1alpha5
    iam:
        withOIDC: true
    addons:
      - name: vpc-cni
      - name: coredns
      - name: kube-proxy
    kind: ClusterConfig
    kubernetesNetworkConfig:
        ipFamily: ${IP_FAMILY}
    managedNodeGroups:
      - amiFamily: ${AMI_FAMILY}
        desiredCapacity: ${NODES_CAPACITY}
        instanceType: ${INSTANCE_TYPE}
        labels:
            alpha.eksctl.io/cluster-name: ${CLUSTER_NAME}
            alpha.eksctl.io/nodegroup-name: ${CLUSTER_NAME}-${NODEGROUP_TYPE}-nodes
        maxSize: ${NODES_CAPACITY}
        minSize: 1
        name: ${CLUSTER_NAME}-${NODEGROUP_TYPE}
        tags:
            alpha.eksctl.io/nodegroup-name: ${CLUSTER_NAME}-${NODEGROUP_TYPE}-nodes
            alpha.eksctl.io/nodegroup-type: managed
    metadata:
        name: ${CLUSTER_NAME}
        region: ${REGION}
        version: "${K8S_VERSION}"
EOF

    eksctl create cluster -f ./eks-cluster.yaml

    echo "Nodes AMI version for cluster: $CLUSTER_NAME"
    kubectl get nodes -owide

}

function delete_cluster(){

    eksctl delete cluster -f ./eks-cluster.yaml || echo "Cluster Delete failed"
    rm -rf ./eks-cluster.yaml || echo "Cluster config file not found"
}<|MERGE_RESOLUTION|>--- conflicted
+++ resolved
@@ -3,19 +3,6 @@
 function load_default_values(){
 
     CLUSTER_NAME=network-policy-${RANDOM}
-<<<<<<< HEAD
-    : "${REGION:=us-west-2}"
-    : "${AMI_FAMILY:=AmazonLinux2}"
-    : "${NODEGROUP_TYPE:=linux}"
-    : "${NODES_CAPACITY:=3}"
-    : "${INSTANCE_TYPE:=t3.large}"
-    : "${K8S_VERSION:=1.27}"
-    : "${IP_FAMILY:=IPv4}"
-    : "${CW_NAMESPACE:=amazon-cloudwatch}"
-    : "${CW_POLICY_ARN:=arn:aws:iam::aws:policy/CloudWatchAgentServerPolicy}"
-    : "${ENDPOINT_FLAG:=""}"
-    : "${HELM_EXTRA_ARGS:=""}"
-=======
     REGION="${REGION:=us-west-2}"
     AMI_FAMILY="${AMI_FAMILY:=AmazonLinux2}"
     NODEGROUP_TYPE="${NODEGROUP_TYPE:=linux}"
@@ -27,7 +14,6 @@
     CW_POLICY_ARN="${CW_POLICY_ARN:=arn:aws:iam::aws:policy/CloudWatchAgentServerPolicy}"
     ENDPOINT_FLAG="${ENDPOINT_FLAG:=""}"
     HELM_EXTRA_ARGS="${HELM_EXTRA_ARGS:=""}"
->>>>>>> 93964666
 }
 
 function create_cluster(){
