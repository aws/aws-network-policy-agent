package controllers

import (
	"context"
	"testing"

	policyendpoint "github.com/aws/aws-network-policy-agent/api/v1alpha1"
	mock_client "github.com/aws/aws-network-policy-agent/mocks/controller-runtime/client"
	"github.com/aws/aws-network-policy-agent/pkg/ebpf"
	"github.com/go-logr/logr"
	"github.com/golang/mock/gomock"
	"github.com/stretchr/testify/assert"
	corev1 "k8s.io/api/core/v1"
	networking "k8s.io/api/networking/v1"
	metav1 "k8s.io/apimachinery/pkg/apis/meta/v1"
	"k8s.io/apimachinery/pkg/types"
	"sigs.k8s.io/controller-runtime/pkg/client"
	"sigs.k8s.io/controller-runtime/pkg/log"
)

func TestDeriveIngressAndEgressFirewallRules(t *testing.T) {
	protocolTCP := corev1.ProtocolTCP
	protocolUDP := corev1.ProtocolUDP
	var port80 int32 = 80

	type policyendpointGetCall struct {
		peRef types.NamespacedName
		pe    *policyendpoint.PolicyEndpoint
		err   error
	}

	type want struct {
		ingressRules      []ebpf.EbpfFirewallRules
		egressRules       []ebpf.EbpfFirewallRules
		isIngressIsolated bool
		isEgressIsolated  bool
	}

	ingressAndEgressPolicy := policyendpoint.PolicyEndpoint{
		ObjectMeta: metav1.ObjectMeta{
			Name:      "foo",
			Namespace: "bar",
		},
		Spec: policyendpoint.PolicyEndpointSpec{
			PodSelector: &metav1.LabelSelector{},
			PolicyRef: policyendpoint.PolicyReference{
				Name:      "foo",
				Namespace: "bar",
			},
			Ingress: []policyendpoint.EndpointInfo{
				{
					CIDR: "1.1.1.1/32",
					Ports: []policyendpoint.Port{
						{
							Port:     &port80,
							Protocol: &protocolTCP,
						},
					},
				},
			},
			Egress: []policyendpoint.EndpointInfo{
				{
					CIDR: "2.2.2.2/32",
					Ports: []policyendpoint.Port{
						{
							Port:     &port80,
							Protocol: &protocolUDP,
						},
					},
				},
			},
		},
	}

	ingressRulesOnlyPolicy := policyendpoint.PolicyEndpoint{
		ObjectMeta: metav1.ObjectMeta{
			Name:      "foo",
			Namespace: "bar",
		},
		Spec: policyendpoint.PolicyEndpointSpec{
			PodSelector: &metav1.LabelSelector{},
			PolicyRef: policyendpoint.PolicyReference{
				Name:      "foo",
				Namespace: "bar",
			},
			PodIsolation: []networking.PolicyType{
				networking.PolicyTypeIngress,
				networking.PolicyTypeEgress,
			},
			Ingress: []policyendpoint.EndpointInfo{
				{
					CIDR: "1.1.1.1/32",
					Ports: []policyendpoint.Port{
						{
							Port:     &port80,
							Protocol: &protocolTCP,
						},
					},
				},
			},
		},
	}

	egressRulesOnlyPolicy := policyendpoint.PolicyEndpoint{
		ObjectMeta: metav1.ObjectMeta{
			Name:      "foo",
			Namespace: "bar",
		},
		Spec: policyendpoint.PolicyEndpointSpec{
			PodSelector: &metav1.LabelSelector{},
			PolicyRef: policyendpoint.PolicyReference{
				Name:      "foo",
				Namespace: "bar",
			},
			PodIsolation: []networking.PolicyType{
				networking.PolicyTypeIngress,
				networking.PolicyTypeEgress,
			},
			Egress: []policyendpoint.EndpointInfo{
				{
					CIDR: "2.2.2.2/32",
					Ports: []policyendpoint.Port{
						{
							Port:     &port80,
							Protocol: &protocolUDP,
						},
					},
				},
			},
		},
	}

	denyAll_ingress_policy := policyendpoint.PolicyEndpoint{
		ObjectMeta: metav1.ObjectMeta{
			Name:      "denyAll",
			Namespace: "bar",
		},
		Spec: policyendpoint.PolicyEndpointSpec{
			PodSelector: &metav1.LabelSelector{},
			PolicyRef: policyendpoint.PolicyReference{
				Name:      "denyAll",
				Namespace: "bar",
			},
			PodIsolation: []networking.PolicyType{
				networking.PolicyTypeIngress,
			},
		},
	}

	denyAll_egress_policy := policyendpoint.PolicyEndpoint{
		ObjectMeta: metav1.ObjectMeta{
			Name:      "denyAll",
			Namespace: "bar",
		},
		Spec: policyendpoint.PolicyEndpointSpec{
			PodSelector: &metav1.LabelSelector{},
			PolicyRef: policyendpoint.PolicyReference{
				Name:      "denyAll",
				Namespace: "bar",
			},
			PodIsolation: []networking.PolicyType{
				networking.PolicyTypeEgress,
			},
		},
	}

	tests := []struct {
		name                  string
		podIdentifier         string
		resourceNamespace     string
		policyEndpointName    string
		policyendpointGetCall []policyendpointGetCall
		want                  want
		wantErr               error
	}{
		{
			name:               "Ingress and Egress Policy",
			podIdentifier:      "foo-bar",
			resourceNamespace:  "bar",
			policyEndpointName: "foo",
			policyendpointGetCall: []policyendpointGetCall{
				{
					peRef: types.NamespacedName{
						Name:      "foo",
						Namespace: "bar",
					},
					pe: &ingressAndEgressPolicy,
				},
			},
			want: want{
				ingressRules: []ebpf.EbpfFirewallRules{
					{
						IPCidr: "1.1.1.1/32",
						L4Info: []policyendpoint.Port{
							{
								Protocol: &protocolTCP,
								Port:     &port80,
							},
						},
					},
				},
				egressRules: []ebpf.EbpfFirewallRules{
					{
						IPCidr: "2.2.2.2/32",
						L4Info: []policyendpoint.Port{
							{
								Protocol: &protocolUDP,
								Port:     &port80,
							},
						},
					},
				},
				isIngressIsolated: false,
				isEgressIsolated:  false,
			},
			wantErr: nil,
		},

		{
			name:               "Ingress Only Policy",
			podIdentifier:      "foo-bar",
			resourceNamespace:  "bar",
			policyEndpointName: "foo",
			policyendpointGetCall: []policyendpointGetCall{
				{
					peRef: types.NamespacedName{
						Name:      "foo",
						Namespace: "bar",
					},
					pe: &ingressRulesOnlyPolicy,
				},
			},
			want: want{
				ingressRules: []ebpf.EbpfFirewallRules{
					{
						IPCidr: "1.1.1.1/32",
						L4Info: []policyendpoint.Port{
							{
								Protocol: &protocolTCP,
								Port:     &port80,
							},
						},
					},
				},
				isIngressIsolated: false,
				isEgressIsolated:  true,
			},
			wantErr: nil,
		},

		{
			name:               "Egress Only Policy",
			podIdentifier:      "foo-bar",
			resourceNamespace:  "bar",
			policyEndpointName: "foo",
			policyendpointGetCall: []policyendpointGetCall{
				{
					peRef: types.NamespacedName{
						Name:      "foo",
						Namespace: "bar",
					},
					pe: &egressRulesOnlyPolicy,
				},
			},
			want: want{
				egressRules: []ebpf.EbpfFirewallRules{
					{
						IPCidr: "2.2.2.2/32",
						L4Info: []policyendpoint.Port{
							{
								Protocol: &protocolUDP,
								Port:     &port80,
							},
						},
					},
				},
				isIngressIsolated: true,
				isEgressIsolated:  false,
			},
			wantErr: nil,
		},

		{
			name:               "Deny All Ingress",
			podIdentifier:      "denyAll-bar",
			resourceNamespace:  "bar",
			policyEndpointName: "denyAll",
			policyendpointGetCall: []policyendpointGetCall{
				{
					peRef: types.NamespacedName{
						Name:      "denyAll",
						Namespace: "bar",
					},
					pe: &denyAll_ingress_policy,
				},
			},
			want: want{
				isIngressIsolated: true,
				isEgressIsolated:  false,
			},
			wantErr: nil,
		},

		{
			name:               "Deny All Egress",
			podIdentifier:      "denyAll-bar",
			resourceNamespace:  "bar",
			policyEndpointName: "denyAll",
			policyendpointGetCall: []policyendpointGetCall{
				{
					peRef: types.NamespacedName{
						Name:      "denyAll",
						Namespace: "bar",
					},
					pe: &denyAll_egress_policy,
				},
			},
			want: want{
				isIngressIsolated: false,
				isEgressIsolated:  true,
			},
			wantErr: nil,
		},
	}

	for _, tt := range tests {
		ctrl := gomock.NewController(t)
		defer ctrl.Finish()

		mockClient := mock_client.NewMockClient(ctrl)
		policyEndpointReconciler, _ := NewPolicyEndpointsReconciler(mockClient, logr.New(&log.NullLogSink{}),
<<<<<<< HEAD
			false, false, false, false, 300)
=======
			false, false, false, false, 300, 262144)
>>>>>>> 14858d43
		var policyEndpointsList []string
		policyEndpointsList = append(policyEndpointsList, tt.policyEndpointName)
		policyEndpointReconciler.podIdentifierToPolicyEndpointMap.Store(tt.podIdentifier, policyEndpointsList)
		for _, item := range tt.policyendpointGetCall {
			call := item
			mockClient.EXPECT().Get(gomock.Any(), call.peRef, gomock.Any()).DoAndReturn(
				func(ctx context.Context, key types.NamespacedName, currentPE *policyendpoint.PolicyEndpoint, opts ...client.GetOption) error {
					if call.pe != nil {
						*currentPE = *call.pe
					}
					return call.err
				},
			).AnyTimes()
		}

		t.Run(tt.name, func(t *testing.T) {
			gotIngressRules, gotEgressRules, gotIsIngressIsolated, gotIsEgressIsolated, gotError := policyEndpointReconciler.deriveIngressAndEgressFirewallRules(context.Background(),
				tt.podIdentifier, tt.resourceNamespace, tt.policyEndpointName, false)
			assert.Equal(t, tt.want.ingressRules, gotIngressRules)
			assert.Equal(t, tt.want.egressRules, gotEgressRules)
			assert.Equal(t, tt.want.isIngressIsolated, gotIsIngressIsolated)
			assert.Equal(t, tt.want.isEgressIsolated, gotIsEgressIsolated)
			assert.Equal(t, tt.wantErr, gotError)
		})
	}
}

func TestDeriveTargetPods(t *testing.T) {
	type want struct {
		activePods        []types.NamespacedName
		podsToBeCleanedUp []types.NamespacedName
	}

	samplePolicyEndpoint := policyendpoint.PolicyEndpoint{
		ObjectMeta: metav1.ObjectMeta{
			Name:      "foo",
			Namespace: "bar",
		},
		Spec: policyendpoint.PolicyEndpointSpec{
			PodSelector: &metav1.LabelSelector{},
			PolicyRef: policyendpoint.PolicyReference{
				Name:      "foo",
				Namespace: "bar",
			},
			PodSelectorEndpoints: []policyendpoint.PodEndpoint{
				{
					HostIP:    "1.1.1.1",
					PodIP:     "10.1.1.1",
					Name:      "foo1",
					Namespace: "bar",
				},
			},
		},
	}

	noMatchingPods := policyendpoint.PolicyEndpoint{
		ObjectMeta: metav1.ObjectMeta{
			Name:      "foo",
			Namespace: "bar",
		},
		Spec: policyendpoint.PolicyEndpointSpec{
			PodSelector: &metav1.LabelSelector{},
			PolicyRef: policyendpoint.PolicyReference{
				Name:      "foo",
				Namespace: "bar",
			},
			PodSelectorEndpoints: []policyendpoint.PodEndpoint{
				{
					HostIP:    "2.2.2.1",
					PodIP:     "10.1.1.1",
					Name:      "foo1",
					Namespace: "bar",
				},
			},
		},
	}

	policyEndpointUpdate := policyendpoint.PolicyEndpoint{
		ObjectMeta: metav1.ObjectMeta{
			Name:      "foo",
			Namespace: "bar",
		},
		Spec: policyendpoint.PolicyEndpointSpec{
			PodSelector: &metav1.LabelSelector{},
			PolicyRef: policyendpoint.PolicyReference{
				Name:      "foo",
				Namespace: "bar",
			},
			PodSelectorEndpoints: []policyendpoint.PodEndpoint{
				{
					HostIP:    "1.1.1.1",
					PodIP:     "10.1.1.1",
					Name:      "foo2",
					Namespace: "bar",
				},
			},
		},
	}

	samplePods := []types.NamespacedName{
		{
			Name:      "foo1",
			Namespace: "bar",
		},
	}

	ipv6NodePolicyEndpoint := policyendpoint.PolicyEndpoint{
		ObjectMeta: metav1.ObjectMeta{
			Name:      "foo",
			Namespace: "bar",
		},
		Spec: policyendpoint.PolicyEndpointSpec{
			PodSelector: &metav1.LabelSelector{},
			PolicyRef: policyendpoint.PolicyReference{
				Name:      "foo",
				Namespace: "bar",
			},
			PodSelectorEndpoints: []policyendpoint.PodEndpoint{
				{
					HostIP:    "2001:db8::1",
					PodIP:     "2001:db8::2",
					Name:      "foo1",
					Namespace: "bar",
				},
			},
		},
	}

	tests := []struct {
		name           string
		policyendpoint policyendpoint.PolicyEndpoint
		parentPEList   []string
		currentPods    []types.NamespacedName //Current set of active pods against this policy
		nodeIP         string                 //Default: 1.1.1.1
		want           want
	}{
		{
			name:           "Matching Local pods",
			policyendpoint: samplePolicyEndpoint,
			parentPEList:   []string{samplePolicyEndpoint.Name},
			want: want{
				activePods: []types.NamespacedName{
					{
						Name:      "foo1",
						Namespace: "bar",
					},
				},
			},
		},
		{
			name:           "No Matching Local pods",
			policyendpoint: noMatchingPods,
			want:           want{},
		},
		{
			name:           "Derive Old pods to be cleaned up",
			policyendpoint: policyEndpointUpdate,
			parentPEList:   []string{policyEndpointUpdate.Name},
			currentPods:    samplePods,
			want: want{
				activePods: []types.NamespacedName{
					{
						Name:      "foo2",
						Namespace: "bar",
					},
				},
			},
		},
		{
			name:           "Matching Local pods on IPv6 node",
			policyendpoint: ipv6NodePolicyEndpoint,
			parentPEList:   []string{ipv6NodePolicyEndpoint.Name},
			nodeIP:         "2001:db8:0:0:0:0:0:1",
			want: want{
				activePods: []types.NamespacedName{
					{
						Name:      "foo1",
						Namespace: "bar",
					},
				},
			},
		},
	}

	for _, tt := range tests {
		ctrl := gomock.NewController(t)
		defer ctrl.Finish()

		mockClient := mock_client.NewMockClient(ctrl)
		policyEndpointReconciler := PolicyEndpointsReconciler{
			k8sClient: mockClient,
			log:       logr.New(&log.NullLogSink{}),
			nodeIP:    tt.nodeIP,
		}
		if tt.nodeIP == "" {
			policyEndpointReconciler.nodeIP = "1.1.1.1"
		}

		if tt.currentPods != nil {
			policyEndpointReconciler.policyEndpointSelectorMap.Store(tt.policyendpoint.ObjectMeta.Name+tt.policyendpoint.ObjectMeta.Namespace,
				tt.currentPods)
		}

		t.Run(tt.name, func(t *testing.T) {
			gotActivePods, _ := policyEndpointReconciler.deriveTargetPods(context.Background(),
				&tt.policyendpoint, tt.parentPEList)
			assert.Equal(t, tt.want.activePods, gotActivePods)
		})
	}
}

func TestAddCatchAllEntry(t *testing.T) {
	protocolTCP := corev1.ProtocolTCP
	var port80 int32 = 80

	sampleFirewallRules := []ebpf.EbpfFirewallRules{
		{
			IPCidr: "1.1.1.1/32",
			L4Info: []policyendpoint.Port{
				{
					Protocol: &protocolTCP,
					Port:     &port80,
				},
			},
		},
	}

	catchAllFirewallRule := ebpf.EbpfFirewallRules{
		IPCidr: "0.0.0.0/0",
	}

	var sampleFirewallRulesWithCatchAllEntry []ebpf.EbpfFirewallRules
	sampleFirewallRulesWithCatchAllEntry = append(sampleFirewallRulesWithCatchAllEntry, sampleFirewallRules...)
	sampleFirewallRulesWithCatchAllEntry = append(sampleFirewallRulesWithCatchAllEntry, catchAllFirewallRule)

	tests := []struct {
		name          string
		firewallRules []ebpf.EbpfFirewallRules
		want          []ebpf.EbpfFirewallRules
	}{
		{
			name:          "Append Catch All Entry",
			firewallRules: sampleFirewallRules,
			want:          sampleFirewallRulesWithCatchAllEntry,
		},
	}

	for _, tt := range tests {
		ctrl := gomock.NewController(t)
		defer ctrl.Finish()

		mockClient := mock_client.NewMockClient(ctrl)
		policyEndpointReconciler := PolicyEndpointsReconciler{
			k8sClient: mockClient,
			log:       logr.New(&log.NullLogSink{}),
		}

		t.Run(tt.name, func(t *testing.T) {
			policyEndpointReconciler.addCatchAllEntry(context.Background(),
				&tt.firewallRules)
			assert.Equal(t, tt.want, sampleFirewallRulesWithCatchAllEntry)
		})
	}
}

func TestDeriveDefaultPodIsolation(t *testing.T) {
	type want struct {
		isIngressIsolated bool
		isEgressIsolated  bool
	}

	ingressIsolated := policyendpoint.PolicyEndpoint{
		ObjectMeta: metav1.ObjectMeta{
			Name:      "foo",
			Namespace: "bar",
		},
		Spec: policyendpoint.PolicyEndpointSpec{
			PodSelector: &metav1.LabelSelector{},
			PolicyRef: policyendpoint.PolicyReference{
				Name:      "foo",
				Namespace: "bar",
			},
			PodIsolation: []networking.PolicyType{
				networking.PolicyTypeIngress,
			},
		},
	}

	egressIsolated := policyendpoint.PolicyEndpoint{
		ObjectMeta: metav1.ObjectMeta{
			Name:      "foo",
			Namespace: "bar",
		},
		Spec: policyendpoint.PolicyEndpointSpec{
			PodSelector: &metav1.LabelSelector{},
			PolicyRef: policyendpoint.PolicyReference{
				Name:      "foo",
				Namespace: "bar",
			},
			PodIsolation: []networking.PolicyType{
				networking.PolicyTypeEgress,
			},
		},
	}

	ingressAndEgressIsolated := policyendpoint.PolicyEndpoint{
		ObjectMeta: metav1.ObjectMeta{
			Name:      "foo",
			Namespace: "bar",
		},
		Spec: policyendpoint.PolicyEndpointSpec{
			PodSelector: &metav1.LabelSelector{},
			PolicyRef: policyendpoint.PolicyReference{
				Name:      "foo",
				Namespace: "bar",
			},
			PodIsolation: []networking.PolicyType{
				networking.PolicyTypeIngress,
				networking.PolicyTypeEgress,
			},
		},
	}

	tests := []struct {
		name             string
		policyendpoint   policyendpoint.PolicyEndpoint
		ingressRuleCount int
		egressRuleCount  int
		want             want
	}{
		{
			name:             "Ingress Isolated",
			policyendpoint:   ingressIsolated,
			ingressRuleCount: 0,
			egressRuleCount:  0,
			want: want{
				isIngressIsolated: true,
				isEgressIsolated:  false,
			},
		},

		{
			name:             "Egress Isolated",
			policyendpoint:   egressIsolated,
			ingressRuleCount: 0,
			egressRuleCount:  0,
			want: want{
				isIngressIsolated: false,
				isEgressIsolated:  true,
			},
		},

		{
			name:             "Ingress and Egress Isolated",
			policyendpoint:   ingressAndEgressIsolated,
			ingressRuleCount: 0,
			egressRuleCount:  0,
			want: want{
				isIngressIsolated: true,
				isEgressIsolated:  true,
			},
		},
	}

	for _, tt := range tests {
		ctrl := gomock.NewController(t)
		defer ctrl.Finish()

		mockClient := mock_client.NewMockClient(ctrl)
		policyEndpointReconciler := PolicyEndpointsReconciler{
			k8sClient: mockClient,
			log:       logr.New(&log.NullLogSink{}),
		}

		t.Run(tt.name, func(t *testing.T) {
			gotIsIngressIsolated, gotIsEgressIsolated := policyEndpointReconciler.deriveDefaultPodIsolation(context.Background(),
				&tt.policyendpoint, tt.ingressRuleCount, tt.egressRuleCount)
			assert.Equal(t, tt.want.isIngressIsolated, gotIsIngressIsolated)
			assert.Equal(t, tt.want.isEgressIsolated, gotIsEgressIsolated)
		})
	}
}

func TestArePoliciesAvailableInLocalCache(t *testing.T) {
	type want struct {
		activePoliciesAvailable bool
	}

	tests := []struct {
		name               string
		podIdentifier      string
		policyEndpointName []string
		want               want
	}{
		{
			name:               "Active policies present against the PodIdentifier",
			podIdentifier:      "foo-bar",
			policyEndpointName: []string{"foo", "bar"},
			want: want{
				activePoliciesAvailable: true,
			},
		},

		{
			name:          "No Active policies present against the PodIdentifier",
			podIdentifier: "foo-bar",
			want: want{
				activePoliciesAvailable: false,
			},
		},
	}

	for _, tt := range tests {
		ctrl := gomock.NewController(t)
		defer ctrl.Finish()

		mockClient := mock_client.NewMockClient(ctrl)
		policyEndpointReconciler, _ := NewPolicyEndpointsReconciler(mockClient, logr.New(&log.NullLogSink{}),
			false, false, false, false, 300, 262144)
		var policyEndpointsList []string
		policyEndpointsList = append(policyEndpointsList, tt.policyEndpointName...)
		policyEndpointReconciler.podIdentifierToPolicyEndpointMap.Store(tt.podIdentifier, policyEndpointsList)

		t.Run(tt.name, func(t *testing.T) {
			activePoliciesAvailable := policyEndpointReconciler.ArePoliciesAvailableInLocalCache(tt.podIdentifier)
			assert.Equal(t, tt.want.activePoliciesAvailable, activePoliciesAvailable)
		})
	}
}

func TestDeriveFireWallRulesPerPodIdentifier(t *testing.T) {
	protocolTCP := corev1.ProtocolTCP
	protocolUDP := corev1.ProtocolUDP
	var port80 int32 = 80

	type policyendpointGetCall struct {
		peRef types.NamespacedName
		pe    *policyendpoint.PolicyEndpoint
		err   error
	}

	type want struct {
		ingressRules      []ebpf.EbpfFirewallRules
		egressRules       []ebpf.EbpfFirewallRules
		isIngressIsolated bool
		isEgressIsolated  bool
	}

	ingressAndEgressPolicy := policyendpoint.PolicyEndpoint{
		ObjectMeta: metav1.ObjectMeta{
			Name:      "foo",
			Namespace: "bar",
		},
		Spec: policyendpoint.PolicyEndpointSpec{
			PodSelector: &metav1.LabelSelector{},
			PolicyRef: policyendpoint.PolicyReference{
				Name:      "foo",
				Namespace: "bar",
			},
			Ingress: []policyendpoint.EndpointInfo{
				{
					CIDR: "1.1.1.1/32",
					Ports: []policyendpoint.Port{
						{
							Port:     &port80,
							Protocol: &protocolTCP,
						},
					},
				},
			},
			Egress: []policyendpoint.EndpointInfo{
				{
					CIDR: "2.2.2.2/32",
					Ports: []policyendpoint.Port{
						{
							Port:     &port80,
							Protocol: &protocolUDP,
						},
					},
				},
			},
		},
	}

	ingressRulesOnlyPolicy := policyendpoint.PolicyEndpoint{
		ObjectMeta: metav1.ObjectMeta{
			Name:      "foo",
			Namespace: "bar",
		},
		Spec: policyendpoint.PolicyEndpointSpec{
			PodSelector: &metav1.LabelSelector{},
			PolicyRef: policyendpoint.PolicyReference{
				Name:      "foo",
				Namespace: "bar",
			},
			PodIsolation: []networking.PolicyType{
				networking.PolicyTypeIngress,
				networking.PolicyTypeEgress,
			},
			Ingress: []policyendpoint.EndpointInfo{
				{
					CIDR: "1.1.1.1/32",
					Ports: []policyendpoint.Port{
						{
							Port:     &port80,
							Protocol: &protocolTCP,
						},
					},
				},
			},
		},
	}

	egressRulesOnlyPolicy := policyendpoint.PolicyEndpoint{
		ObjectMeta: metav1.ObjectMeta{
			Name:      "foo",
			Namespace: "bar",
		},
		Spec: policyendpoint.PolicyEndpointSpec{
			PodSelector: &metav1.LabelSelector{},
			PolicyRef: policyendpoint.PolicyReference{
				Name:      "foo",
				Namespace: "bar",
			},
			PodIsolation: []networking.PolicyType{
				networking.PolicyTypeIngress,
				networking.PolicyTypeEgress,
			},
			Egress: []policyendpoint.EndpointInfo{
				{
					CIDR: "2.2.2.2/32",
					Ports: []policyendpoint.Port{
						{
							Port:     &port80,
							Protocol: &protocolUDP,
						},
					},
				},
			},
		},
	}

	tests := []struct {
		name                  string
		podIdentifier         string
		resourceNamespace     string
		policyEndpointName    string
		policyendpointGetCall []policyendpointGetCall
		want                  want
		wantErr               error
	}{
		{
			name:               "Ingress and Egress Policy",
			podIdentifier:      "foo-bar",
			resourceNamespace:  "bar",
			policyEndpointName: "foo",
			policyendpointGetCall: []policyendpointGetCall{
				{
					peRef: types.NamespacedName{
						Name:      "foo",
						Namespace: "bar",
					},
					pe: &ingressAndEgressPolicy,
				},
			},
			want: want{
				ingressRules: []ebpf.EbpfFirewallRules{
					{
						IPCidr: "1.1.1.1/32",
						L4Info: []policyendpoint.Port{
							{
								Protocol: &protocolTCP,
								Port:     &port80,
							},
						},
					},
				},
				egressRules: []ebpf.EbpfFirewallRules{
					{
						IPCidr: "2.2.2.2/32",
						L4Info: []policyendpoint.Port{
							{
								Protocol: &protocolUDP,
								Port:     &port80,
							},
						},
					},
				},
				isIngressIsolated: false,
				isEgressIsolated:  false,
			},
			wantErr: nil,
		},
		{
			name:               "Ingress Only Policy",
			podIdentifier:      "foo-bar",
			resourceNamespace:  "bar",
			policyEndpointName: "foo",
			policyendpointGetCall: []policyendpointGetCall{
				{
					peRef: types.NamespacedName{
						Name:      "foo",
						Namespace: "bar",
					},
					pe: &ingressRulesOnlyPolicy,
				},
			},
			want: want{
				ingressRules: []ebpf.EbpfFirewallRules{
					{
						IPCidr: "1.1.1.1/32",
						L4Info: []policyendpoint.Port{
							{
								Protocol: &protocolTCP,
								Port:     &port80,
							},
						},
					},
				},
				isIngressIsolated: false,
				isEgressIsolated:  true,
			},
			wantErr: nil,
		},

		{
			name:               "Egress Only Policy",
			podIdentifier:      "foo-bar",
			resourceNamespace:  "bar",
			policyEndpointName: "foo",
			policyendpointGetCall: []policyendpointGetCall{
				{
					peRef: types.NamespacedName{
						Name:      "foo",
						Namespace: "bar",
					},
					pe: &egressRulesOnlyPolicy,
				},
			},
			want: want{
				egressRules: []ebpf.EbpfFirewallRules{
					{
						IPCidr: "2.2.2.2/32",
						L4Info: []policyendpoint.Port{
							{
								Protocol: &protocolUDP,
								Port:     &port80,
							},
						},
					},
				},
				isIngressIsolated: true,
				isEgressIsolated:  false,
			},
			wantErr: nil,
		},
	}

	for _, tt := range tests {
		ctrl := gomock.NewController(t)
		defer ctrl.Finish()

		mockClient := mock_client.NewMockClient(ctrl)
		policyEndpointReconciler, _ := NewPolicyEndpointsReconciler(mockClient, logr.New(&log.NullLogSink{}),
			false, false, false, false, 300, 262144)
		var policyEndpointsList []string
		policyEndpointsList = append(policyEndpointsList, tt.policyEndpointName)
		policyEndpointReconciler.podIdentifierToPolicyEndpointMap.Store(tt.podIdentifier, policyEndpointsList)
		for _, item := range tt.policyendpointGetCall {
			call := item
			mockClient.EXPECT().Get(gomock.Any(), call.peRef, gomock.Any()).DoAndReturn(
				func(ctx context.Context, key types.NamespacedName, currentPE *policyendpoint.PolicyEndpoint, opts ...client.GetOption) error {
					if call.pe != nil {
						*currentPE = *call.pe
					}
					return call.err
				},
			).AnyTimes()
		}

		t.Run(tt.name, func(t *testing.T) {
			gotIngressRules, gotEgressRules, gotError := policyEndpointReconciler.DeriveFireWallRulesPerPodIdentifier(tt.podIdentifier, tt.resourceNamespace)
			assert.Equal(t, tt.want.ingressRules, gotIngressRules)
			assert.Equal(t, tt.want.egressRules, gotEgressRules)
			assert.Equal(t, tt.wantErr, gotError)
		})
	}
}<|MERGE_RESOLUTION|>--- conflicted
+++ resolved
@@ -318,675 +318,6 @@
 			want: want{
 				isIngressIsolated: false,
 				isEgressIsolated:  true,
-			},
-			wantErr: nil,
-		},
-	}
-
-	for _, tt := range tests {
-		ctrl := gomock.NewController(t)
-		defer ctrl.Finish()
-
-		mockClient := mock_client.NewMockClient(ctrl)
-		policyEndpointReconciler, _ := NewPolicyEndpointsReconciler(mockClient, logr.New(&log.NullLogSink{}),
-<<<<<<< HEAD
-			false, false, false, false, 300)
-=======
-			false, false, false, false, 300, 262144)
->>>>>>> 14858d43
-		var policyEndpointsList []string
-		policyEndpointsList = append(policyEndpointsList, tt.policyEndpointName)
-		policyEndpointReconciler.podIdentifierToPolicyEndpointMap.Store(tt.podIdentifier, policyEndpointsList)
-		for _, item := range tt.policyendpointGetCall {
-			call := item
-			mockClient.EXPECT().Get(gomock.Any(), call.peRef, gomock.Any()).DoAndReturn(
-				func(ctx context.Context, key types.NamespacedName, currentPE *policyendpoint.PolicyEndpoint, opts ...client.GetOption) error {
-					if call.pe != nil {
-						*currentPE = *call.pe
-					}
-					return call.err
-				},
-			).AnyTimes()
-		}
-
-		t.Run(tt.name, func(t *testing.T) {
-			gotIngressRules, gotEgressRules, gotIsIngressIsolated, gotIsEgressIsolated, gotError := policyEndpointReconciler.deriveIngressAndEgressFirewallRules(context.Background(),
-				tt.podIdentifier, tt.resourceNamespace, tt.policyEndpointName, false)
-			assert.Equal(t, tt.want.ingressRules, gotIngressRules)
-			assert.Equal(t, tt.want.egressRules, gotEgressRules)
-			assert.Equal(t, tt.want.isIngressIsolated, gotIsIngressIsolated)
-			assert.Equal(t, tt.want.isEgressIsolated, gotIsEgressIsolated)
-			assert.Equal(t, tt.wantErr, gotError)
-		})
-	}
-}
-
-func TestDeriveTargetPods(t *testing.T) {
-	type want struct {
-		activePods        []types.NamespacedName
-		podsToBeCleanedUp []types.NamespacedName
-	}
-
-	samplePolicyEndpoint := policyendpoint.PolicyEndpoint{
-		ObjectMeta: metav1.ObjectMeta{
-			Name:      "foo",
-			Namespace: "bar",
-		},
-		Spec: policyendpoint.PolicyEndpointSpec{
-			PodSelector: &metav1.LabelSelector{},
-			PolicyRef: policyendpoint.PolicyReference{
-				Name:      "foo",
-				Namespace: "bar",
-			},
-			PodSelectorEndpoints: []policyendpoint.PodEndpoint{
-				{
-					HostIP:    "1.1.1.1",
-					PodIP:     "10.1.1.1",
-					Name:      "foo1",
-					Namespace: "bar",
-				},
-			},
-		},
-	}
-
-	noMatchingPods := policyendpoint.PolicyEndpoint{
-		ObjectMeta: metav1.ObjectMeta{
-			Name:      "foo",
-			Namespace: "bar",
-		},
-		Spec: policyendpoint.PolicyEndpointSpec{
-			PodSelector: &metav1.LabelSelector{},
-			PolicyRef: policyendpoint.PolicyReference{
-				Name:      "foo",
-				Namespace: "bar",
-			},
-			PodSelectorEndpoints: []policyendpoint.PodEndpoint{
-				{
-					HostIP:    "2.2.2.1",
-					PodIP:     "10.1.1.1",
-					Name:      "foo1",
-					Namespace: "bar",
-				},
-			},
-		},
-	}
-
-	policyEndpointUpdate := policyendpoint.PolicyEndpoint{
-		ObjectMeta: metav1.ObjectMeta{
-			Name:      "foo",
-			Namespace: "bar",
-		},
-		Spec: policyendpoint.PolicyEndpointSpec{
-			PodSelector: &metav1.LabelSelector{},
-			PolicyRef: policyendpoint.PolicyReference{
-				Name:      "foo",
-				Namespace: "bar",
-			},
-			PodSelectorEndpoints: []policyendpoint.PodEndpoint{
-				{
-					HostIP:    "1.1.1.1",
-					PodIP:     "10.1.1.1",
-					Name:      "foo2",
-					Namespace: "bar",
-				},
-			},
-		},
-	}
-
-	samplePods := []types.NamespacedName{
-		{
-			Name:      "foo1",
-			Namespace: "bar",
-		},
-	}
-
-	ipv6NodePolicyEndpoint := policyendpoint.PolicyEndpoint{
-		ObjectMeta: metav1.ObjectMeta{
-			Name:      "foo",
-			Namespace: "bar",
-		},
-		Spec: policyendpoint.PolicyEndpointSpec{
-			PodSelector: &metav1.LabelSelector{},
-			PolicyRef: policyendpoint.PolicyReference{
-				Name:      "foo",
-				Namespace: "bar",
-			},
-			PodSelectorEndpoints: []policyendpoint.PodEndpoint{
-				{
-					HostIP:    "2001:db8::1",
-					PodIP:     "2001:db8::2",
-					Name:      "foo1",
-					Namespace: "bar",
-				},
-			},
-		},
-	}
-
-	tests := []struct {
-		name           string
-		policyendpoint policyendpoint.PolicyEndpoint
-		parentPEList   []string
-		currentPods    []types.NamespacedName //Current set of active pods against this policy
-		nodeIP         string                 //Default: 1.1.1.1
-		want           want
-	}{
-		{
-			name:           "Matching Local pods",
-			policyendpoint: samplePolicyEndpoint,
-			parentPEList:   []string{samplePolicyEndpoint.Name},
-			want: want{
-				activePods: []types.NamespacedName{
-					{
-						Name:      "foo1",
-						Namespace: "bar",
-					},
-				},
-			},
-		},
-		{
-			name:           "No Matching Local pods",
-			policyendpoint: noMatchingPods,
-			want:           want{},
-		},
-		{
-			name:           "Derive Old pods to be cleaned up",
-			policyendpoint: policyEndpointUpdate,
-			parentPEList:   []string{policyEndpointUpdate.Name},
-			currentPods:    samplePods,
-			want: want{
-				activePods: []types.NamespacedName{
-					{
-						Name:      "foo2",
-						Namespace: "bar",
-					},
-				},
-			},
-		},
-		{
-			name:           "Matching Local pods on IPv6 node",
-			policyendpoint: ipv6NodePolicyEndpoint,
-			parentPEList:   []string{ipv6NodePolicyEndpoint.Name},
-			nodeIP:         "2001:db8:0:0:0:0:0:1",
-			want: want{
-				activePods: []types.NamespacedName{
-					{
-						Name:      "foo1",
-						Namespace: "bar",
-					},
-				},
-			},
-		},
-	}
-
-	for _, tt := range tests {
-		ctrl := gomock.NewController(t)
-		defer ctrl.Finish()
-
-		mockClient := mock_client.NewMockClient(ctrl)
-		policyEndpointReconciler := PolicyEndpointsReconciler{
-			k8sClient: mockClient,
-			log:       logr.New(&log.NullLogSink{}),
-			nodeIP:    tt.nodeIP,
-		}
-		if tt.nodeIP == "" {
-			policyEndpointReconciler.nodeIP = "1.1.1.1"
-		}
-
-		if tt.currentPods != nil {
-			policyEndpointReconciler.policyEndpointSelectorMap.Store(tt.policyendpoint.ObjectMeta.Name+tt.policyendpoint.ObjectMeta.Namespace,
-				tt.currentPods)
-		}
-
-		t.Run(tt.name, func(t *testing.T) {
-			gotActivePods, _ := policyEndpointReconciler.deriveTargetPods(context.Background(),
-				&tt.policyendpoint, tt.parentPEList)
-			assert.Equal(t, tt.want.activePods, gotActivePods)
-		})
-	}
-}
-
-func TestAddCatchAllEntry(t *testing.T) {
-	protocolTCP := corev1.ProtocolTCP
-	var port80 int32 = 80
-
-	sampleFirewallRules := []ebpf.EbpfFirewallRules{
-		{
-			IPCidr: "1.1.1.1/32",
-			L4Info: []policyendpoint.Port{
-				{
-					Protocol: &protocolTCP,
-					Port:     &port80,
-				},
-			},
-		},
-	}
-
-	catchAllFirewallRule := ebpf.EbpfFirewallRules{
-		IPCidr: "0.0.0.0/0",
-	}
-
-	var sampleFirewallRulesWithCatchAllEntry []ebpf.EbpfFirewallRules
-	sampleFirewallRulesWithCatchAllEntry = append(sampleFirewallRulesWithCatchAllEntry, sampleFirewallRules...)
-	sampleFirewallRulesWithCatchAllEntry = append(sampleFirewallRulesWithCatchAllEntry, catchAllFirewallRule)
-
-	tests := []struct {
-		name          string
-		firewallRules []ebpf.EbpfFirewallRules
-		want          []ebpf.EbpfFirewallRules
-	}{
-		{
-			name:          "Append Catch All Entry",
-			firewallRules: sampleFirewallRules,
-			want:          sampleFirewallRulesWithCatchAllEntry,
-		},
-	}
-
-	for _, tt := range tests {
-		ctrl := gomock.NewController(t)
-		defer ctrl.Finish()
-
-		mockClient := mock_client.NewMockClient(ctrl)
-		policyEndpointReconciler := PolicyEndpointsReconciler{
-			k8sClient: mockClient,
-			log:       logr.New(&log.NullLogSink{}),
-		}
-
-		t.Run(tt.name, func(t *testing.T) {
-			policyEndpointReconciler.addCatchAllEntry(context.Background(),
-				&tt.firewallRules)
-			assert.Equal(t, tt.want, sampleFirewallRulesWithCatchAllEntry)
-		})
-	}
-}
-
-func TestDeriveDefaultPodIsolation(t *testing.T) {
-	type want struct {
-		isIngressIsolated bool
-		isEgressIsolated  bool
-	}
-
-	ingressIsolated := policyendpoint.PolicyEndpoint{
-		ObjectMeta: metav1.ObjectMeta{
-			Name:      "foo",
-			Namespace: "bar",
-		},
-		Spec: policyendpoint.PolicyEndpointSpec{
-			PodSelector: &metav1.LabelSelector{},
-			PolicyRef: policyendpoint.PolicyReference{
-				Name:      "foo",
-				Namespace: "bar",
-			},
-			PodIsolation: []networking.PolicyType{
-				networking.PolicyTypeIngress,
-			},
-		},
-	}
-
-	egressIsolated := policyendpoint.PolicyEndpoint{
-		ObjectMeta: metav1.ObjectMeta{
-			Name:      "foo",
-			Namespace: "bar",
-		},
-		Spec: policyendpoint.PolicyEndpointSpec{
-			PodSelector: &metav1.LabelSelector{},
-			PolicyRef: policyendpoint.PolicyReference{
-				Name:      "foo",
-				Namespace: "bar",
-			},
-			PodIsolation: []networking.PolicyType{
-				networking.PolicyTypeEgress,
-			},
-		},
-	}
-
-	ingressAndEgressIsolated := policyendpoint.PolicyEndpoint{
-		ObjectMeta: metav1.ObjectMeta{
-			Name:      "foo",
-			Namespace: "bar",
-		},
-		Spec: policyendpoint.PolicyEndpointSpec{
-			PodSelector: &metav1.LabelSelector{},
-			PolicyRef: policyendpoint.PolicyReference{
-				Name:      "foo",
-				Namespace: "bar",
-			},
-			PodIsolation: []networking.PolicyType{
-				networking.PolicyTypeIngress,
-				networking.PolicyTypeEgress,
-			},
-		},
-	}
-
-	tests := []struct {
-		name             string
-		policyendpoint   policyendpoint.PolicyEndpoint
-		ingressRuleCount int
-		egressRuleCount  int
-		want             want
-	}{
-		{
-			name:             "Ingress Isolated",
-			policyendpoint:   ingressIsolated,
-			ingressRuleCount: 0,
-			egressRuleCount:  0,
-			want: want{
-				isIngressIsolated: true,
-				isEgressIsolated:  false,
-			},
-		},
-
-		{
-			name:             "Egress Isolated",
-			policyendpoint:   egressIsolated,
-			ingressRuleCount: 0,
-			egressRuleCount:  0,
-			want: want{
-				isIngressIsolated: false,
-				isEgressIsolated:  true,
-			},
-		},
-
-		{
-			name:             "Ingress and Egress Isolated",
-			policyendpoint:   ingressAndEgressIsolated,
-			ingressRuleCount: 0,
-			egressRuleCount:  0,
-			want: want{
-				isIngressIsolated: true,
-				isEgressIsolated:  true,
-			},
-		},
-	}
-
-	for _, tt := range tests {
-		ctrl := gomock.NewController(t)
-		defer ctrl.Finish()
-
-		mockClient := mock_client.NewMockClient(ctrl)
-		policyEndpointReconciler := PolicyEndpointsReconciler{
-			k8sClient: mockClient,
-			log:       logr.New(&log.NullLogSink{}),
-		}
-
-		t.Run(tt.name, func(t *testing.T) {
-			gotIsIngressIsolated, gotIsEgressIsolated := policyEndpointReconciler.deriveDefaultPodIsolation(context.Background(),
-				&tt.policyendpoint, tt.ingressRuleCount, tt.egressRuleCount)
-			assert.Equal(t, tt.want.isIngressIsolated, gotIsIngressIsolated)
-			assert.Equal(t, tt.want.isEgressIsolated, gotIsEgressIsolated)
-		})
-	}
-}
-
-func TestArePoliciesAvailableInLocalCache(t *testing.T) {
-	type want struct {
-		activePoliciesAvailable bool
-	}
-
-	tests := []struct {
-		name               string
-		podIdentifier      string
-		policyEndpointName []string
-		want               want
-	}{
-		{
-			name:               "Active policies present against the PodIdentifier",
-			podIdentifier:      "foo-bar",
-			policyEndpointName: []string{"foo", "bar"},
-			want: want{
-				activePoliciesAvailable: true,
-			},
-		},
-
-		{
-			name:          "No Active policies present against the PodIdentifier",
-			podIdentifier: "foo-bar",
-			want: want{
-				activePoliciesAvailable: false,
-			},
-		},
-	}
-
-	for _, tt := range tests {
-		ctrl := gomock.NewController(t)
-		defer ctrl.Finish()
-
-		mockClient := mock_client.NewMockClient(ctrl)
-		policyEndpointReconciler, _ := NewPolicyEndpointsReconciler(mockClient, logr.New(&log.NullLogSink{}),
-			false, false, false, false, 300, 262144)
-		var policyEndpointsList []string
-		policyEndpointsList = append(policyEndpointsList, tt.policyEndpointName...)
-		policyEndpointReconciler.podIdentifierToPolicyEndpointMap.Store(tt.podIdentifier, policyEndpointsList)
-
-		t.Run(tt.name, func(t *testing.T) {
-			activePoliciesAvailable := policyEndpointReconciler.ArePoliciesAvailableInLocalCache(tt.podIdentifier)
-			assert.Equal(t, tt.want.activePoliciesAvailable, activePoliciesAvailable)
-		})
-	}
-}
-
-func TestDeriveFireWallRulesPerPodIdentifier(t *testing.T) {
-	protocolTCP := corev1.ProtocolTCP
-	protocolUDP := corev1.ProtocolUDP
-	var port80 int32 = 80
-
-	type policyendpointGetCall struct {
-		peRef types.NamespacedName
-		pe    *policyendpoint.PolicyEndpoint
-		err   error
-	}
-
-	type want struct {
-		ingressRules      []ebpf.EbpfFirewallRules
-		egressRules       []ebpf.EbpfFirewallRules
-		isIngressIsolated bool
-		isEgressIsolated  bool
-	}
-
-	ingressAndEgressPolicy := policyendpoint.PolicyEndpoint{
-		ObjectMeta: metav1.ObjectMeta{
-			Name:      "foo",
-			Namespace: "bar",
-		},
-		Spec: policyendpoint.PolicyEndpointSpec{
-			PodSelector: &metav1.LabelSelector{},
-			PolicyRef: policyendpoint.PolicyReference{
-				Name:      "foo",
-				Namespace: "bar",
-			},
-			Ingress: []policyendpoint.EndpointInfo{
-				{
-					CIDR: "1.1.1.1/32",
-					Ports: []policyendpoint.Port{
-						{
-							Port:     &port80,
-							Protocol: &protocolTCP,
-						},
-					},
-				},
-			},
-			Egress: []policyendpoint.EndpointInfo{
-				{
-					CIDR: "2.2.2.2/32",
-					Ports: []policyendpoint.Port{
-						{
-							Port:     &port80,
-							Protocol: &protocolUDP,
-						},
-					},
-				},
-			},
-		},
-	}
-
-	ingressRulesOnlyPolicy := policyendpoint.PolicyEndpoint{
-		ObjectMeta: metav1.ObjectMeta{
-			Name:      "foo",
-			Namespace: "bar",
-		},
-		Spec: policyendpoint.PolicyEndpointSpec{
-			PodSelector: &metav1.LabelSelector{},
-			PolicyRef: policyendpoint.PolicyReference{
-				Name:      "foo",
-				Namespace: "bar",
-			},
-			PodIsolation: []networking.PolicyType{
-				networking.PolicyTypeIngress,
-				networking.PolicyTypeEgress,
-			},
-			Ingress: []policyendpoint.EndpointInfo{
-				{
-					CIDR: "1.1.1.1/32",
-					Ports: []policyendpoint.Port{
-						{
-							Port:     &port80,
-							Protocol: &protocolTCP,
-						},
-					},
-				},
-			},
-		},
-	}
-
-	egressRulesOnlyPolicy := policyendpoint.PolicyEndpoint{
-		ObjectMeta: metav1.ObjectMeta{
-			Name:      "foo",
-			Namespace: "bar",
-		},
-		Spec: policyendpoint.PolicyEndpointSpec{
-			PodSelector: &metav1.LabelSelector{},
-			PolicyRef: policyendpoint.PolicyReference{
-				Name:      "foo",
-				Namespace: "bar",
-			},
-			PodIsolation: []networking.PolicyType{
-				networking.PolicyTypeIngress,
-				networking.PolicyTypeEgress,
-			},
-			Egress: []policyendpoint.EndpointInfo{
-				{
-					CIDR: "2.2.2.2/32",
-					Ports: []policyendpoint.Port{
-						{
-							Port:     &port80,
-							Protocol: &protocolUDP,
-						},
-					},
-				},
-			},
-		},
-	}
-
-	tests := []struct {
-		name                  string
-		podIdentifier         string
-		resourceNamespace     string
-		policyEndpointName    string
-		policyendpointGetCall []policyendpointGetCall
-		want                  want
-		wantErr               error
-	}{
-		{
-			name:               "Ingress and Egress Policy",
-			podIdentifier:      "foo-bar",
-			resourceNamespace:  "bar",
-			policyEndpointName: "foo",
-			policyendpointGetCall: []policyendpointGetCall{
-				{
-					peRef: types.NamespacedName{
-						Name:      "foo",
-						Namespace: "bar",
-					},
-					pe: &ingressAndEgressPolicy,
-				},
-			},
-			want: want{
-				ingressRules: []ebpf.EbpfFirewallRules{
-					{
-						IPCidr: "1.1.1.1/32",
-						L4Info: []policyendpoint.Port{
-							{
-								Protocol: &protocolTCP,
-								Port:     &port80,
-							},
-						},
-					},
-				},
-				egressRules: []ebpf.EbpfFirewallRules{
-					{
-						IPCidr: "2.2.2.2/32",
-						L4Info: []policyendpoint.Port{
-							{
-								Protocol: &protocolUDP,
-								Port:     &port80,
-							},
-						},
-					},
-				},
-				isIngressIsolated: false,
-				isEgressIsolated:  false,
-			},
-			wantErr: nil,
-		},
-		{
-			name:               "Ingress Only Policy",
-			podIdentifier:      "foo-bar",
-			resourceNamespace:  "bar",
-			policyEndpointName: "foo",
-			policyendpointGetCall: []policyendpointGetCall{
-				{
-					peRef: types.NamespacedName{
-						Name:      "foo",
-						Namespace: "bar",
-					},
-					pe: &ingressRulesOnlyPolicy,
-				},
-			},
-			want: want{
-				ingressRules: []ebpf.EbpfFirewallRules{
-					{
-						IPCidr: "1.1.1.1/32",
-						L4Info: []policyendpoint.Port{
-							{
-								Protocol: &protocolTCP,
-								Port:     &port80,
-							},
-						},
-					},
-				},
-				isIngressIsolated: false,
-				isEgressIsolated:  true,
-			},
-			wantErr: nil,
-		},
-
-		{
-			name:               "Egress Only Policy",
-			podIdentifier:      "foo-bar",
-			resourceNamespace:  "bar",
-			policyEndpointName: "foo",
-			policyendpointGetCall: []policyendpointGetCall{
-				{
-					peRef: types.NamespacedName{
-						Name:      "foo",
-						Namespace: "bar",
-					},
-					pe: &egressRulesOnlyPolicy,
-				},
-			},
-			want: want{
-				egressRules: []ebpf.EbpfFirewallRules{
-					{
-						IPCidr: "2.2.2.2/32",
-						L4Info: []policyendpoint.Port{
-							{
-								Protocol: &protocolUDP,
-								Port:     &port80,
-							},
-						},
-					},
-				},
-				isIngressIsolated: true,
-				isEgressIsolated:  false,
 			},
 			wantErr: nil,
 		},
@@ -1015,6 +346,671 @@
 		}
 
 		t.Run(tt.name, func(t *testing.T) {
+			gotIngressRules, gotEgressRules, gotIsIngressIsolated, gotIsEgressIsolated, gotError := policyEndpointReconciler.deriveIngressAndEgressFirewallRules(context.Background(),
+				tt.podIdentifier, tt.resourceNamespace, tt.policyEndpointName, false)
+			assert.Equal(t, tt.want.ingressRules, gotIngressRules)
+			assert.Equal(t, tt.want.egressRules, gotEgressRules)
+			assert.Equal(t, tt.want.isIngressIsolated, gotIsIngressIsolated)
+			assert.Equal(t, tt.want.isEgressIsolated, gotIsEgressIsolated)
+			assert.Equal(t, tt.wantErr, gotError)
+		})
+	}
+}
+
+func TestDeriveTargetPods(t *testing.T) {
+	type want struct {
+		activePods        []types.NamespacedName
+		podsToBeCleanedUp []types.NamespacedName
+	}
+
+	samplePolicyEndpoint := policyendpoint.PolicyEndpoint{
+		ObjectMeta: metav1.ObjectMeta{
+			Name:      "foo",
+			Namespace: "bar",
+		},
+		Spec: policyendpoint.PolicyEndpointSpec{
+			PodSelector: &metav1.LabelSelector{},
+			PolicyRef: policyendpoint.PolicyReference{
+				Name:      "foo",
+				Namespace: "bar",
+			},
+			PodSelectorEndpoints: []policyendpoint.PodEndpoint{
+				{
+					HostIP:    "1.1.1.1",
+					PodIP:     "10.1.1.1",
+					Name:      "foo1",
+					Namespace: "bar",
+				},
+			},
+		},
+	}
+
+	noMatchingPods := policyendpoint.PolicyEndpoint{
+		ObjectMeta: metav1.ObjectMeta{
+			Name:      "foo",
+			Namespace: "bar",
+		},
+		Spec: policyendpoint.PolicyEndpointSpec{
+			PodSelector: &metav1.LabelSelector{},
+			PolicyRef: policyendpoint.PolicyReference{
+				Name:      "foo",
+				Namespace: "bar",
+			},
+			PodSelectorEndpoints: []policyendpoint.PodEndpoint{
+				{
+					HostIP:    "2.2.2.1",
+					PodIP:     "10.1.1.1",
+					Name:      "foo1",
+					Namespace: "bar",
+				},
+			},
+		},
+	}
+
+	policyEndpointUpdate := policyendpoint.PolicyEndpoint{
+		ObjectMeta: metav1.ObjectMeta{
+			Name:      "foo",
+			Namespace: "bar",
+		},
+		Spec: policyendpoint.PolicyEndpointSpec{
+			PodSelector: &metav1.LabelSelector{},
+			PolicyRef: policyendpoint.PolicyReference{
+				Name:      "foo",
+				Namespace: "bar",
+			},
+			PodSelectorEndpoints: []policyendpoint.PodEndpoint{
+				{
+					HostIP:    "1.1.1.1",
+					PodIP:     "10.1.1.1",
+					Name:      "foo2",
+					Namespace: "bar",
+				},
+			},
+		},
+	}
+
+	samplePods := []types.NamespacedName{
+		{
+			Name:      "foo1",
+			Namespace: "bar",
+		},
+	}
+
+	ipv6NodePolicyEndpoint := policyendpoint.PolicyEndpoint{
+		ObjectMeta: metav1.ObjectMeta{
+			Name:      "foo",
+			Namespace: "bar",
+		},
+		Spec: policyendpoint.PolicyEndpointSpec{
+			PodSelector: &metav1.LabelSelector{},
+			PolicyRef: policyendpoint.PolicyReference{
+				Name:      "foo",
+				Namespace: "bar",
+			},
+			PodSelectorEndpoints: []policyendpoint.PodEndpoint{
+				{
+					HostIP:    "2001:db8::1",
+					PodIP:     "2001:db8::2",
+					Name:      "foo1",
+					Namespace: "bar",
+				},
+			},
+		},
+	}
+
+	tests := []struct {
+		name           string
+		policyendpoint policyendpoint.PolicyEndpoint
+		parentPEList   []string
+		currentPods    []types.NamespacedName //Current set of active pods against this policy
+		nodeIP         string                 //Default: 1.1.1.1
+		want           want
+	}{
+		{
+			name:           "Matching Local pods",
+			policyendpoint: samplePolicyEndpoint,
+			parentPEList:   []string{samplePolicyEndpoint.Name},
+			want: want{
+				activePods: []types.NamespacedName{
+					{
+						Name:      "foo1",
+						Namespace: "bar",
+					},
+				},
+			},
+		},
+		{
+			name:           "No Matching Local pods",
+			policyendpoint: noMatchingPods,
+			want:           want{},
+		},
+		{
+			name:           "Derive Old pods to be cleaned up",
+			policyendpoint: policyEndpointUpdate,
+			parentPEList:   []string{policyEndpointUpdate.Name},
+			currentPods:    samplePods,
+			want: want{
+				activePods: []types.NamespacedName{
+					{
+						Name:      "foo2",
+						Namespace: "bar",
+					},
+				},
+			},
+		},
+		{
+			name:           "Matching Local pods on IPv6 node",
+			policyendpoint: ipv6NodePolicyEndpoint,
+			parentPEList:   []string{ipv6NodePolicyEndpoint.Name},
+			nodeIP:         "2001:db8:0:0:0:0:0:1",
+			want: want{
+				activePods: []types.NamespacedName{
+					{
+						Name:      "foo1",
+						Namespace: "bar",
+					},
+				},
+			},
+		},
+	}
+
+	for _, tt := range tests {
+		ctrl := gomock.NewController(t)
+		defer ctrl.Finish()
+
+		mockClient := mock_client.NewMockClient(ctrl)
+		policyEndpointReconciler := PolicyEndpointsReconciler{
+			k8sClient: mockClient,
+			log:       logr.New(&log.NullLogSink{}),
+			nodeIP:    tt.nodeIP,
+		}
+		if tt.nodeIP == "" {
+			policyEndpointReconciler.nodeIP = "1.1.1.1"
+		}
+
+		if tt.currentPods != nil {
+			policyEndpointReconciler.policyEndpointSelectorMap.Store(tt.policyendpoint.ObjectMeta.Name+tt.policyendpoint.ObjectMeta.Namespace,
+				tt.currentPods)
+		}
+
+		t.Run(tt.name, func(t *testing.T) {
+			gotActivePods, _ := policyEndpointReconciler.deriveTargetPods(context.Background(),
+				&tt.policyendpoint, tt.parentPEList)
+			assert.Equal(t, tt.want.activePods, gotActivePods)
+		})
+	}
+}
+
+func TestAddCatchAllEntry(t *testing.T) {
+	protocolTCP := corev1.ProtocolTCP
+	var port80 int32 = 80
+
+	sampleFirewallRules := []ebpf.EbpfFirewallRules{
+		{
+			IPCidr: "1.1.1.1/32",
+			L4Info: []policyendpoint.Port{
+				{
+					Protocol: &protocolTCP,
+					Port:     &port80,
+				},
+			},
+		},
+	}
+
+	catchAllFirewallRule := ebpf.EbpfFirewallRules{
+		IPCidr: "0.0.0.0/0",
+	}
+
+	var sampleFirewallRulesWithCatchAllEntry []ebpf.EbpfFirewallRules
+	sampleFirewallRulesWithCatchAllEntry = append(sampleFirewallRulesWithCatchAllEntry, sampleFirewallRules...)
+	sampleFirewallRulesWithCatchAllEntry = append(sampleFirewallRulesWithCatchAllEntry, catchAllFirewallRule)
+
+	tests := []struct {
+		name          string
+		firewallRules []ebpf.EbpfFirewallRules
+		want          []ebpf.EbpfFirewallRules
+	}{
+		{
+			name:          "Append Catch All Entry",
+			firewallRules: sampleFirewallRules,
+			want:          sampleFirewallRulesWithCatchAllEntry,
+		},
+	}
+
+	for _, tt := range tests {
+		ctrl := gomock.NewController(t)
+		defer ctrl.Finish()
+
+		mockClient := mock_client.NewMockClient(ctrl)
+		policyEndpointReconciler := PolicyEndpointsReconciler{
+			k8sClient: mockClient,
+			log:       logr.New(&log.NullLogSink{}),
+		}
+
+		t.Run(tt.name, func(t *testing.T) {
+			policyEndpointReconciler.addCatchAllEntry(context.Background(),
+				&tt.firewallRules)
+			assert.Equal(t, tt.want, sampleFirewallRulesWithCatchAllEntry)
+		})
+	}
+}
+
+func TestDeriveDefaultPodIsolation(t *testing.T) {
+	type want struct {
+		isIngressIsolated bool
+		isEgressIsolated  bool
+	}
+
+	ingressIsolated := policyendpoint.PolicyEndpoint{
+		ObjectMeta: metav1.ObjectMeta{
+			Name:      "foo",
+			Namespace: "bar",
+		},
+		Spec: policyendpoint.PolicyEndpointSpec{
+			PodSelector: &metav1.LabelSelector{},
+			PolicyRef: policyendpoint.PolicyReference{
+				Name:      "foo",
+				Namespace: "bar",
+			},
+			PodIsolation: []networking.PolicyType{
+				networking.PolicyTypeIngress,
+			},
+		},
+	}
+
+	egressIsolated := policyendpoint.PolicyEndpoint{
+		ObjectMeta: metav1.ObjectMeta{
+			Name:      "foo",
+			Namespace: "bar",
+		},
+		Spec: policyendpoint.PolicyEndpointSpec{
+			PodSelector: &metav1.LabelSelector{},
+			PolicyRef: policyendpoint.PolicyReference{
+				Name:      "foo",
+				Namespace: "bar",
+			},
+			PodIsolation: []networking.PolicyType{
+				networking.PolicyTypeEgress,
+			},
+		},
+	}
+
+	ingressAndEgressIsolated := policyendpoint.PolicyEndpoint{
+		ObjectMeta: metav1.ObjectMeta{
+			Name:      "foo",
+			Namespace: "bar",
+		},
+		Spec: policyendpoint.PolicyEndpointSpec{
+			PodSelector: &metav1.LabelSelector{},
+			PolicyRef: policyendpoint.PolicyReference{
+				Name:      "foo",
+				Namespace: "bar",
+			},
+			PodIsolation: []networking.PolicyType{
+				networking.PolicyTypeIngress,
+				networking.PolicyTypeEgress,
+			},
+		},
+	}
+
+	tests := []struct {
+		name             string
+		policyendpoint   policyendpoint.PolicyEndpoint
+		ingressRuleCount int
+		egressRuleCount  int
+		want             want
+	}{
+		{
+			name:             "Ingress Isolated",
+			policyendpoint:   ingressIsolated,
+			ingressRuleCount: 0,
+			egressRuleCount:  0,
+			want: want{
+				isIngressIsolated: true,
+				isEgressIsolated:  false,
+			},
+		},
+
+		{
+			name:             "Egress Isolated",
+			policyendpoint:   egressIsolated,
+			ingressRuleCount: 0,
+			egressRuleCount:  0,
+			want: want{
+				isIngressIsolated: false,
+				isEgressIsolated:  true,
+			},
+		},
+
+		{
+			name:             "Ingress and Egress Isolated",
+			policyendpoint:   ingressAndEgressIsolated,
+			ingressRuleCount: 0,
+			egressRuleCount:  0,
+			want: want{
+				isIngressIsolated: true,
+				isEgressIsolated:  true,
+			},
+		},
+	}
+
+	for _, tt := range tests {
+		ctrl := gomock.NewController(t)
+		defer ctrl.Finish()
+
+		mockClient := mock_client.NewMockClient(ctrl)
+		policyEndpointReconciler := PolicyEndpointsReconciler{
+			k8sClient: mockClient,
+			log:       logr.New(&log.NullLogSink{}),
+		}
+
+		t.Run(tt.name, func(t *testing.T) {
+			gotIsIngressIsolated, gotIsEgressIsolated := policyEndpointReconciler.deriveDefaultPodIsolation(context.Background(),
+				&tt.policyendpoint, tt.ingressRuleCount, tt.egressRuleCount)
+			assert.Equal(t, tt.want.isIngressIsolated, gotIsIngressIsolated)
+			assert.Equal(t, tt.want.isEgressIsolated, gotIsEgressIsolated)
+		})
+	}
+}
+
+func TestArePoliciesAvailableInLocalCache(t *testing.T) {
+	type want struct {
+		activePoliciesAvailable bool
+	}
+
+	tests := []struct {
+		name               string
+		podIdentifier      string
+		policyEndpointName []string
+		want               want
+	}{
+		{
+			name:               "Active policies present against the PodIdentifier",
+			podIdentifier:      "foo-bar",
+			policyEndpointName: []string{"foo", "bar"},
+			want: want{
+				activePoliciesAvailable: true,
+			},
+		},
+
+		{
+			name:          "No Active policies present against the PodIdentifier",
+			podIdentifier: "foo-bar",
+			want: want{
+				activePoliciesAvailable: false,
+			},
+		},
+	}
+
+	for _, tt := range tests {
+		ctrl := gomock.NewController(t)
+		defer ctrl.Finish()
+
+		mockClient := mock_client.NewMockClient(ctrl)
+		policyEndpointReconciler, _ := NewPolicyEndpointsReconciler(mockClient, logr.New(&log.NullLogSink{}),
+			false, false, false, false, 300, 262144)
+		var policyEndpointsList []string
+		policyEndpointsList = append(policyEndpointsList, tt.policyEndpointName...)
+		policyEndpointReconciler.podIdentifierToPolicyEndpointMap.Store(tt.podIdentifier, policyEndpointsList)
+
+		t.Run(tt.name, func(t *testing.T) {
+			activePoliciesAvailable := policyEndpointReconciler.ArePoliciesAvailableInLocalCache(tt.podIdentifier)
+			assert.Equal(t, tt.want.activePoliciesAvailable, activePoliciesAvailable)
+		})
+	}
+}
+
+func TestDeriveFireWallRulesPerPodIdentifier(t *testing.T) {
+	protocolTCP := corev1.ProtocolTCP
+	protocolUDP := corev1.ProtocolUDP
+	var port80 int32 = 80
+
+	type policyendpointGetCall struct {
+		peRef types.NamespacedName
+		pe    *policyendpoint.PolicyEndpoint
+		err   error
+	}
+
+	type want struct {
+		ingressRules      []ebpf.EbpfFirewallRules
+		egressRules       []ebpf.EbpfFirewallRules
+		isIngressIsolated bool
+		isEgressIsolated  bool
+	}
+
+	ingressAndEgressPolicy := policyendpoint.PolicyEndpoint{
+		ObjectMeta: metav1.ObjectMeta{
+			Name:      "foo",
+			Namespace: "bar",
+		},
+		Spec: policyendpoint.PolicyEndpointSpec{
+			PodSelector: &metav1.LabelSelector{},
+			PolicyRef: policyendpoint.PolicyReference{
+				Name:      "foo",
+				Namespace: "bar",
+			},
+			Ingress: []policyendpoint.EndpointInfo{
+				{
+					CIDR: "1.1.1.1/32",
+					Ports: []policyendpoint.Port{
+						{
+							Port:     &port80,
+							Protocol: &protocolTCP,
+						},
+					},
+				},
+			},
+			Egress: []policyendpoint.EndpointInfo{
+				{
+					CIDR: "2.2.2.2/32",
+					Ports: []policyendpoint.Port{
+						{
+							Port:     &port80,
+							Protocol: &protocolUDP,
+						},
+					},
+				},
+			},
+		},
+	}
+
+	ingressRulesOnlyPolicy := policyendpoint.PolicyEndpoint{
+		ObjectMeta: metav1.ObjectMeta{
+			Name:      "foo",
+			Namespace: "bar",
+		},
+		Spec: policyendpoint.PolicyEndpointSpec{
+			PodSelector: &metav1.LabelSelector{},
+			PolicyRef: policyendpoint.PolicyReference{
+				Name:      "foo",
+				Namespace: "bar",
+			},
+			PodIsolation: []networking.PolicyType{
+				networking.PolicyTypeIngress,
+				networking.PolicyTypeEgress,
+			},
+			Ingress: []policyendpoint.EndpointInfo{
+				{
+					CIDR: "1.1.1.1/32",
+					Ports: []policyendpoint.Port{
+						{
+							Port:     &port80,
+							Protocol: &protocolTCP,
+						},
+					},
+				},
+			},
+		},
+	}
+
+	egressRulesOnlyPolicy := policyendpoint.PolicyEndpoint{
+		ObjectMeta: metav1.ObjectMeta{
+			Name:      "foo",
+			Namespace: "bar",
+		},
+		Spec: policyendpoint.PolicyEndpointSpec{
+			PodSelector: &metav1.LabelSelector{},
+			PolicyRef: policyendpoint.PolicyReference{
+				Name:      "foo",
+				Namespace: "bar",
+			},
+			PodIsolation: []networking.PolicyType{
+				networking.PolicyTypeIngress,
+				networking.PolicyTypeEgress,
+			},
+			Egress: []policyendpoint.EndpointInfo{
+				{
+					CIDR: "2.2.2.2/32",
+					Ports: []policyendpoint.Port{
+						{
+							Port:     &port80,
+							Protocol: &protocolUDP,
+						},
+					},
+				},
+			},
+		},
+	}
+
+	tests := []struct {
+		name                  string
+		podIdentifier         string
+		resourceNamespace     string
+		policyEndpointName    string
+		policyendpointGetCall []policyendpointGetCall
+		want                  want
+		wantErr               error
+	}{
+		{
+			name:               "Ingress and Egress Policy",
+			podIdentifier:      "foo-bar",
+			resourceNamespace:  "bar",
+			policyEndpointName: "foo",
+			policyendpointGetCall: []policyendpointGetCall{
+				{
+					peRef: types.NamespacedName{
+						Name:      "foo",
+						Namespace: "bar",
+					},
+					pe: &ingressAndEgressPolicy,
+				},
+			},
+			want: want{
+				ingressRules: []ebpf.EbpfFirewallRules{
+					{
+						IPCidr: "1.1.1.1/32",
+						L4Info: []policyendpoint.Port{
+							{
+								Protocol: &protocolTCP,
+								Port:     &port80,
+							},
+						},
+					},
+				},
+				egressRules: []ebpf.EbpfFirewallRules{
+					{
+						IPCidr: "2.2.2.2/32",
+						L4Info: []policyendpoint.Port{
+							{
+								Protocol: &protocolUDP,
+								Port:     &port80,
+							},
+						},
+					},
+				},
+				isIngressIsolated: false,
+				isEgressIsolated:  false,
+			},
+			wantErr: nil,
+		},
+		{
+			name:               "Ingress Only Policy",
+			podIdentifier:      "foo-bar",
+			resourceNamespace:  "bar",
+			policyEndpointName: "foo",
+			policyendpointGetCall: []policyendpointGetCall{
+				{
+					peRef: types.NamespacedName{
+						Name:      "foo",
+						Namespace: "bar",
+					},
+					pe: &ingressRulesOnlyPolicy,
+				},
+			},
+			want: want{
+				ingressRules: []ebpf.EbpfFirewallRules{
+					{
+						IPCidr: "1.1.1.1/32",
+						L4Info: []policyendpoint.Port{
+							{
+								Protocol: &protocolTCP,
+								Port:     &port80,
+							},
+						},
+					},
+				},
+				isIngressIsolated: false,
+				isEgressIsolated:  true,
+			},
+			wantErr: nil,
+		},
+
+		{
+			name:               "Egress Only Policy",
+			podIdentifier:      "foo-bar",
+			resourceNamespace:  "bar",
+			policyEndpointName: "foo",
+			policyendpointGetCall: []policyendpointGetCall{
+				{
+					peRef: types.NamespacedName{
+						Name:      "foo",
+						Namespace: "bar",
+					},
+					pe: &egressRulesOnlyPolicy,
+				},
+			},
+			want: want{
+				egressRules: []ebpf.EbpfFirewallRules{
+					{
+						IPCidr: "2.2.2.2/32",
+						L4Info: []policyendpoint.Port{
+							{
+								Protocol: &protocolUDP,
+								Port:     &port80,
+							},
+						},
+					},
+				},
+				isIngressIsolated: true,
+				isEgressIsolated:  false,
+			},
+			wantErr: nil,
+		},
+	}
+
+	for _, tt := range tests {
+		ctrl := gomock.NewController(t)
+		defer ctrl.Finish()
+
+		mockClient := mock_client.NewMockClient(ctrl)
+		policyEndpointReconciler, _ := NewPolicyEndpointsReconciler(mockClient, logr.New(&log.NullLogSink{}),
+			false, false, false, false, 300, 262144)
+		var policyEndpointsList []string
+		policyEndpointsList = append(policyEndpointsList, tt.policyEndpointName)
+		policyEndpointReconciler.podIdentifierToPolicyEndpointMap.Store(tt.podIdentifier, policyEndpointsList)
+		for _, item := range tt.policyendpointGetCall {
+			call := item
+			mockClient.EXPECT().Get(gomock.Any(), call.peRef, gomock.Any()).DoAndReturn(
+				func(ctx context.Context, key types.NamespacedName, currentPE *policyendpoint.PolicyEndpoint, opts ...client.GetOption) error {
+					if call.pe != nil {
+						*currentPE = *call.pe
+					}
+					return call.err
+				},
+			).AnyTimes()
+		}
+
+		t.Run(tt.name, func(t *testing.T) {
 			gotIngressRules, gotEgressRules, gotError := policyEndpointReconciler.DeriveFireWallRulesPerPodIdentifier(tt.podIdentifier, tt.resourceNamespace)
 			assert.Equal(t, tt.want.ingressRules, gotIngressRules)
 			assert.Equal(t, tt.want.egressRules, gotEgressRules)
