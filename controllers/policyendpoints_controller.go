/*
Copyright 2023.

Licensed under the Apache License, Version 2.0 (the "License");
you may not use this file except in compliance with the License.
You may obtain a copy of the License at

    http://www.apache.org/licenses/LICENSE-2.0

Unless required by applicable law or agreed to in writing, software
distributed under the License is distributed on an "AS IS" BASIS,
WITHOUT WARRANTIES OR CONDITIONS OF ANY KIND, either express or implied.
See the License for the specific language governing permissions and
limitations under the License.
*/

package controllers

import (
	"context"
	"errors"
	"net"
	"sync"
	"time"

	policyk8sawsv1 "github.com/aws/aws-network-policy-agent/api/v1alpha1"
	"github.com/aws/aws-network-policy-agent/pkg/ebpf"
	"github.com/aws/aws-network-policy-agent/pkg/utils"
	"github.com/aws/aws-network-policy-agent/pkg/utils/imds"
	"github.com/prometheus/client_golang/prometheus"
	apierrors "k8s.io/apimachinery/pkg/api/errors"
	"k8s.io/apimachinery/pkg/runtime"
	"k8s.io/apimachinery/pkg/types"
	ctrl "sigs.k8s.io/controller-runtime"
	"sigs.k8s.io/controller-runtime/pkg/client"

	"github.com/go-logr/logr"
	networking "k8s.io/api/networking/v1"
)

const (
	defaultLocalConntrackCacheCleanupPeriodInSeconds = 300
)

var (
	policySetupLatency = prometheus.NewSummaryVec(
		prometheus.SummaryOpts{
			Name: "awsnodeagent_policy_setup_latency_ms",
			Help: "policy configuration setup call latency in ms",
		},
		[]string{"name", "namespace"},
	)
	policyTearDownLatency = prometheus.NewSummaryVec(
		prometheus.SummaryOpts{
			Name: "awsnodeagent_policy_teardown_latency_ms",
			Help: "policy configuration teardown call latency in ms",
		},
		[]string{"name", "namespace"},
	)
	prometheusRegistered = false
)

func msSince(start time.Time) float64 {
	return float64(time.Since(start) / time.Millisecond)
}

func prometheusRegister() {
	if !prometheusRegistered {
		prometheus.MustRegister(policySetupLatency)
		prometheus.MustRegister(policyTearDownLatency)
		prometheusRegistered = true
	}
}

// NewPolicyEndpointsReconciler constructs new PolicyEndpointReconciler
func NewPolicyEndpointsReconciler(k8sClient client.Client, log logr.Logger,
	enablePolicyEventLogs, enableCloudWatchLogs bool, enableIPv6 bool, enableNetworkPolicy bool, conntrackTTL int) (*PolicyEndpointsReconciler, error) {
	r := &PolicyEndpointsReconciler{
		k8sClient: k8sClient,
		log:       log,
	}

	if !enableIPv6 {
		r.nodeIP, _ = imds.GetMetaData("local-ipv4")
	} else {
		r.nodeIP, _ = imds.GetMetaData("ipv6")
	}
	r.log.Info("ConntrackTTL", "cleanupPeriod", conntrackTTL)
	var err error
	if enableNetworkPolicy {
		r.ebpfClient, err = ebpf.NewBpfClient(&r.policyEndpointeBPFContext, r.nodeIP,
			enablePolicyEventLogs, enableCloudWatchLogs, enableIPv6, conntrackTTL)

		// Start prometheus
		prometheusRegister()
	}

	return r, err
}

// PolicyEndpointsReconciler reconciles a PolicyEndpoints object
type PolicyEndpointsReconciler struct {
	k8sClient client.Client
	scheme    *runtime.Scheme
	//Primary IP of EC2 instance
	nodeIP string
	// Maps PolicyEndpoint resource to it's eBPF context
	policyEndpointeBPFContext sync.Map
	// Maps pod Identifier to list of PolicyEndpoint resources
	podIdentifierToPolicyEndpointMap sync.Map
	// Mutex for operations on PodIdentifierToPolicyEndpointMap
	podIdentifierToPolicyEndpointMapMutex sync.Mutex
	// Maps PolicyEndpoint resource with a list of local pods
	policyEndpointSelectorMap sync.Map
	//BPF Client instance
	ebpfClient ebpf.BpfClient

	//Logger
	log logr.Logger
}

//+kubebuilder:rbac:groups=networking.k8s.aws,resources=policyendpoints,verbs=get;list;watch
//+kubebuilder:rbac:groups=networking.k8s.aws,resources=policyendpoints/status,verbs=get

func (r *PolicyEndpointsReconciler) Reconcile(ctx context.Context, req ctrl.Request) (ctrl.Result, error) {
	r.log.Info("Received a new reconcile request", "req", req)
	if err := r.reconcile(ctx, req); err != nil {
		r.log.Error(err, "Reconcile error")
		return ctrl.Result{}, err
	}
	return ctrl.Result{}, nil
}

func (r *PolicyEndpointsReconciler) reconcile(ctx context.Context, req ctrl.Request) error {
	policyEndpoint := &policyk8sawsv1.PolicyEndpoint{}
	if err := r.k8sClient.Get(ctx, req.NamespacedName, policyEndpoint); err != nil {
		if apierrors.IsNotFound(err) {
			return r.cleanUpPolicyEndpoint(ctx, req)
		}
		r.log.Error(err, "Unable to get policy endpoint spec", "policyendpoint", req.NamespacedName)
		return err
	}
	if !policyEndpoint.DeletionTimestamp.IsZero() {
		return r.cleanUpPolicyEndpoint(ctx, req)
	}
	return r.reconcilePolicyEndpoint(ctx, policyEndpoint)
}

func (r *PolicyEndpointsReconciler) cleanUpPolicyEndpoint(ctx context.Context, req ctrl.Request) error {
	r.log.Info("Clean Up PolicyEndpoint resources for", "name:", req.NamespacedName.Name)
	policyEndpointIdentifier := utils.GetPolicyEndpointIdentifier(req.NamespacedName.Name,
		req.NamespacedName.Namespace)

	start := time.Now()

<<<<<<< HEAD
	// No need to fill this since we will cleanup all pods
	podIdentifiers := make(map[string]bool)

	if targetPods, ok := r.policyEndpointSelectorMap.Load(policyEndpointIdentifier); ok {
		err := r.updatePolicyEnforcementStatusForPods(ctx, req.NamespacedName.Name, targetPods.([]types.NamespacedName), podIdentifiers)
=======
	// Get all podIdentifiers since we need to decide if pinpath has to be deleted on local node
	parentNP := utils.GetParentNPNameFromPEName(req.NamespacedName.Name)
	resourceName := req.NamespacedName.Name
	resourceNamespace := req.NamespacedName.Namespace
	targetPods, podIdentifiers, podsToBeCleanedUp := r.deriveTargetPodsForParentNP(ctx, parentNP, resourceNamespace, resourceName)

	r.policyEndpointSelectorMap.Delete(policyEndpointIdentifier)

	r.log.Info("cleanUpPolicyEndpoint: ", "Pods to cleanup - ", len(podsToBeCleanedUp), "and Pods to be updated - ", len(targetPods))

	// targetPods are pods which would need map update
	if len(targetPods) > 0 {
		r.log.Info("Updating active pods...")
		err := r.updatePolicyEnforcementStatusForPods(ctx, req.NamespacedName.Name, targetPods, podIdentifiers, false)
		if err != nil {
			r.log.Info("failed to update bpf probes for ", "policy endpoint ", req.NamespacedName.Name)
			return err
		}
		duration := msSince(start)
		policyTearDownLatency.WithLabelValues(req.NamespacedName.Name, req.NamespacedName.Namespace).Observe(duration)
	}

	// podsToBeCleanedUp - pods which are no longer selected by this policy
	if len(podsToBeCleanedUp) > 0 {
		r.log.Info("Cleaning up current policy against below pods..")
		err := r.updatePolicyEnforcementStatusForPods(ctx, req.NamespacedName.Name, podsToBeCleanedUp, podIdentifiers, true)
>>>>>>> dfdb1ab2
		if err != nil {
			r.log.Info("failed to clean up bpf probes for ", "policy endpoint ", req.NamespacedName.Name)
			return err
		}
		duration := msSince(start)
		policyTearDownLatency.WithLabelValues(req.NamespacedName.Name, req.NamespacedName.Namespace).Observe(duration)
	}

	return nil
}

func (r *PolicyEndpointsReconciler) updatePolicyEnforcementStatusForPods(ctx context.Context, policyEndpointName string,
<<<<<<< HEAD
	targetPods []types.NamespacedName, podIdentifiers map[string]bool) error {
=======
	targetPods []types.NamespacedName, podIdentifiers map[string]bool, isDeleteFlow bool) error {
>>>>>>> dfdb1ab2
	var err error
	// 1. If the pods are already deleted, we move on.
	// 2. If the pods have another policy or policies active against them, we update the maps to purge the entries
	//    introduced by the current policy.
	// 3. If there are no more active policies against this pod. Detach and delete the probes and
	//    corresponding BPF maps. We will also clean up eBPF pin paths under BPF FS.
	for _, targetPod := range targetPods {
		r.log.Info("Updating Pod: ", "Name: ", targetPod.Name, "Namespace: ", targetPod.Namespace)

		deletePinPath := true
		podIdentifier := utils.GetPodIdentifier(targetPod.Name, targetPod.Namespace)
		r.log.Info("Derived ", "Pod identifier to check if update is needed : ", podIdentifier)
		//Derive the podIdentifier and check if there is another pod in the same replicaset using the pinpath
		if found, ok := podIdentifiers[podIdentifier]; ok {
			//podIdentifiers will always have true in the value if found..
			r.log.Info("PodIdentifier pinpath ", "shared: ", found)
			deletePinPath = !found
		}

<<<<<<< HEAD
		cleanupErr := r.cleanupeBPFProbes(ctx, targetPod, policyEndpointName, deletePinPath)
=======
		cleanupErr := r.cleanupeBPFProbes(ctx, targetPod, policyEndpointName, deletePinPath, isDeleteFlow)
>>>>>>> dfdb1ab2
		if cleanupErr != nil {
			r.log.Info("Cleanup/Update unsuccessful for Pod ", "Name: ", targetPod.Name, "Namespace: ", targetPod.Namespace)
			err = errors.Join(err, cleanupErr)
			// we don't want to return an error right away but instead attempt to clean up all the pods
			// in the list before returning
		}
	}
	return err
}

func (r *PolicyEndpointsReconciler) reconcilePolicyEndpoint(ctx context.Context,
	policyEndpoint *policyk8sawsv1.PolicyEndpoint) error {
	r.log.Info("Processing Policy Endpoint  ", "Name: ", policyEndpoint.Name, "Namespace ", policyEndpoint.Namespace)
	start := time.Now()

	// Identify pods local to the node. PolicyEndpoint resource will include `HostIP` field and
	// network policy agent relies on it to filter local pods
<<<<<<< HEAD
	targetPods, podIdentifiers, podsToBeCleanedUp := r.deriveTargetPodsForParentNP(ctx, policyEndpoint)

	// Check if we need to remove this policy against any existing pods against which this policy
	// is currently active. podIdentifiers will have the pod identifiers of the targetPods from the derived PEs
	err := r.updatePolicyEnforcementStatusForPods(ctx, policyEndpoint.Name, podsToBeCleanedUp, podIdentifiers)
=======
	parentNP := policyEndpoint.Spec.PolicyRef.Name
	resourceNamespace := policyEndpoint.Namespace
	resourceName := policyEndpoint.Name
	targetPods, podIdentifiers, podsToBeCleanedUp := r.deriveTargetPodsForParentNP(ctx, parentNP, resourceNamespace, resourceName)

	// Check if we need to remove this policy against any existing pods against which this policy
	// is currently active. podIdentifiers will have the pod identifiers of the targetPods from the derived PEs
	err := r.updatePolicyEnforcementStatusForPods(ctx, policyEndpoint.Name, podsToBeCleanedUp, podIdentifiers, false)
>>>>>>> dfdb1ab2
	if err != nil {
		r.log.Error(err, "failed to update policy enforcement status for existing pods")
		return err
	}

	for podIdentifier, _ := range podIdentifiers {
		// Derive Ingress IPs from the PolicyEndpoint
		ingressRules, egressRules, isIngressIsolated, isEgressIsolated, err := r.deriveIngressAndEgressFirewallRules(ctx, podIdentifier,
			policyEndpoint.Namespace, policyEndpoint.Name, false)
		if err != nil {
			r.log.Error(err, "Error Parsing policy Endpoint resource", "name:", policyEndpoint.Name)
			return err
		}

		if len(ingressRules) == 0 && !isIngressIsolated {
			//Add allow-all entry to Ingress rule set
			r.log.Info("No Ingress rules and no ingress isolation - Appending catch all entry")
			r.addCatchAllEntry(ctx, &ingressRules)
		}

		if len(egressRules) == 0 && !isEgressIsolated {
			//Add allow-all entry to Egress rule set
			r.log.Info("No Egress rules and no egress isolation - Appending catch all entry")
			r.addCatchAllEntry(ctx, &egressRules)
		}

		// Setup/configure eBPF probes/maps for local pods
		err = r.configureeBPFProbes(ctx, podIdentifier, targetPods, ingressRules, egressRules)
		if err != nil {
			r.log.Info("Error configuring eBPF Probes ", "error: ", err)
		}
		duration := msSince(start)
		policySetupLatency.WithLabelValues(policyEndpoint.Name, policyEndpoint.Namespace).Observe(duration)
	}
	return nil
}

func (r *PolicyEndpointsReconciler) configureeBPFProbes(ctx context.Context, podIdentifier string,
	targetPods []types.NamespacedName, ingressRules, egressRules []ebpf.EbpfFirewallRules) error {
	var err error

	//Loop over target pods and setup/configure/update eBPF probes/maps
	for _, pod := range targetPods {
		r.log.Info("Processing Pod: ", "name:", pod.Name, "namespace:", pod.Namespace, "podIdentifier: ", podIdentifier)

		currentPodIdentifier := utils.GetPodIdentifier(pod.Name, pod.Namespace)
		if currentPodIdentifier != podIdentifier {
			r.log.Info("Target Pod doesn't belong to the current pod Identifier: ", "Name: ", pod.Name, "Pod ID: ", podIdentifier)
			continue
		}

		// Check if an eBPF probe is already attached on both ingress and egress direction(s) for this pod.
		// If yes, then skip probe attach flow for this pod and update the relevant map entries.
		isIngressProbeAttached, isEgressProbeAttached := r.ebpfClient.IsEBPFProbeAttached(pod.Name, pod.Namespace)
		err = r.ebpfClient.AttacheBPFProbes(pod, podIdentifier, !isIngressProbeAttached, !isEgressProbeAttached)
		if err != nil {
			r.log.Info("Attaching eBPF probe failed for", "pod", pod.Name, "namespace", pod.Namespace)
			return err
		}
		r.log.Info("Successfully attached required eBPF probes for", "pod:", pod.Name, "in namespace", pod.Namespace)
	}

	err = r.updateeBPFMaps(ctx, podIdentifier, ingressRules, egressRules)
	if err != nil {
		r.log.Error(err, "failed to update map ", "podIdentifier ", podIdentifier)
		return err
	}
	return nil
}

func (r *PolicyEndpointsReconciler) cleanupeBPFProbes(ctx context.Context, targetPod types.NamespacedName,
<<<<<<< HEAD
	policyEndpoint string, deletePinPath bool) error {
=======
	policyEndpoint string, deletePinPath, isDeleteFlow bool) error {
>>>>>>> dfdb1ab2

	var err error
	var ingressRules, egressRules []ebpf.EbpfFirewallRules
	var isIngressIsolated, isEgressIsolated bool
	noActiveIngressPolicies, noActiveEgressPolicies := false, false

	podIdentifier := utils.GetPodIdentifier(targetPod.Name, targetPod.Namespace)
	// Delete this policyendpoint resource against the current PodIdentifier
	r.deletePolicyEndpointFromPodIdentifierMap(ctx, podIdentifier, policyEndpoint)

	// Detach eBPF probes attached to the local pods (if required). We should detach eBPF probes if this
	// is the only PolicyEndpoint resource that applies to this pod. If not, just update the Ingress/Egress Map contents
	if _, ok := r.podIdentifierToPolicyEndpointMap.Load(podIdentifier); ok {
		ingressRules, egressRules, isIngressIsolated, isEgressIsolated, err = r.deriveIngressAndEgressFirewallRules(ctx, podIdentifier, targetPod.Namespace,
<<<<<<< HEAD
			policyEndpoint, true)
=======
			policyEndpoint, isDeleteFlow)
>>>>>>> dfdb1ab2
		if err != nil {
			r.log.Error(err, "Error Parsing policy Endpoint resource", "name ", policyEndpoint)
			return err
		}

		if len(ingressRules) == 0 && !isIngressIsolated {
			noActiveIngressPolicies = true
		}
		if len(egressRules) == 0 && !isEgressIsolated {
			noActiveEgressPolicies = true
		}

		// We only detach probes if there are no policyendpoint resources on both the
		// directions
		if noActiveIngressPolicies && noActiveEgressPolicies {
			err = r.ebpfClient.DetacheBPFProbes(targetPod, noActiveIngressPolicies, noActiveEgressPolicies, deletePinPath)
			if err != nil {
				r.log.Info("PolicyEndpoint cleanup unsuccessful", "Name: ", policyEndpoint)
				return err
			}
		} else {
			// We've additional PolicyEndpoint resources configured against this pod
			// Update the Maps and move on
			r.log.Info("Active policies against this pod. Skip Detaching probes and Update Maps... ")
			if noActiveIngressPolicies {
				// No active ingress rules for this pod, but we only should land here
				// if there are active egress rules. So, we need to add an allow-all entry to ingress rule set
				r.log.Info("No Ingress rules and no ingress isolation - Appending catch all entry")
				r.addCatchAllEntry(ctx, &ingressRules)
			}

			if noActiveEgressPolicies {
				// No active egress rules for this pod but we only should land here
				// if there are active ingress rules. So, we need to add an allow-all entry to egress rule set
				r.log.Info("No Egress rules and no egress isolation - Appending catch all entry")
				r.addCatchAllEntry(ctx, &egressRules)
			}

			err = r.updateeBPFMaps(ctx, podIdentifier, ingressRules, egressRules)
			if err != nil {
				r.log.Info("Map Update failed for ", "policyEndpoint: ")
				return err
			}
		}
	}
	return nil
}

func (r *PolicyEndpointsReconciler) deriveIngressAndEgressFirewallRules(ctx context.Context,
	podIdentifier string, resourceNamespace string, resourceName string, isDeleteFlow bool) ([]ebpf.EbpfFirewallRules, []ebpf.EbpfFirewallRules, bool, bool, error) {
	var ingressRules, egressRules []ebpf.EbpfFirewallRules
	isIngressIsolated, isEgressIsolated := false, false
	currentPE := &policyk8sawsv1.PolicyEndpoint{}

	if policyEndpointList, ok := r.podIdentifierToPolicyEndpointMap.Load(podIdentifier); ok {
		r.log.Info("Total number of PolicyEndpoint resources for", "podIdentifier ", podIdentifier, " are ", len(policyEndpointList.([]string)))
		for _, policyEndpointResource := range policyEndpointList.([]string) {
			peNamespacedName := types.NamespacedName{
				Name:      policyEndpointResource,
				Namespace: resourceNamespace,
			}

			if isDeleteFlow {
				deletedPEParentNPName := utils.GetParentNPNameFromPEName(resourceName)
				currentPEParentNPName := utils.GetParentNPNameFromPEName(policyEndpointResource)
				if deletedPEParentNPName == currentPEParentNPName {
					r.log.Info("PE belongs to same NP. Ignore and move on since it's a delete flow",
						"deletedPE", resourceName, "currentPE", policyEndpointResource)
					continue
				}
			}

			if err := r.k8sClient.Get(ctx, peNamespacedName, currentPE); err != nil {
				if apierrors.IsNotFound(err) {
					continue
				}
				return nil, nil, isIngressIsolated, isEgressIsolated, err
			}
			r.log.Info("Deriving Firewall rules for PolicyEndpoint:", "Name: ", currentPE.Name)

			for _, endPointInfo := range currentPE.Spec.Ingress {
				ingressRules = append(ingressRules,
					ebpf.EbpfFirewallRules{
						IPCidr: endPointInfo.CIDR,
						Except: endPointInfo.Except,
						L4Info: endPointInfo.Ports,
					})
			}

			for _, endPointInfo := range currentPE.Spec.Egress {
				egressRules = append(egressRules,
					ebpf.EbpfFirewallRules{
						IPCidr: endPointInfo.CIDR,
						Except: endPointInfo.Except,
						L4Info: endPointInfo.Ports,
					})
			}
			r.log.Info("Total no.of - ", "ingressRules", len(ingressRules), "egressRules", len(egressRules))
			ingressIsolated, egressIsolated := r.deriveDefaultPodIsolation(ctx, currentPE, len(ingressRules), len(egressRules))
			isIngressIsolated = isIngressIsolated || ingressIsolated
			isEgressIsolated = isEgressIsolated || egressIsolated
		}
	}
	if len(ingressRules) > 0 {
		isIngressIsolated = false
	}
	if len(egressRules) > 0 {
		isEgressIsolated = false
	}
	return ingressRules, egressRules, isIngressIsolated, isEgressIsolated, nil
}

func (r *PolicyEndpointsReconciler) deriveDefaultPodIsolation(ctx context.Context, policyEndpoint *policyk8sawsv1.PolicyEndpoint,
	ingressRulesCount, egressRulesCount int) (bool, bool) {
	isIngressIsolated, isEgressIsolated := false, false

	for _, value := range policyEndpoint.Spec.PodIsolation {
		if value == networking.PolicyTypeIngress && ingressRulesCount == 0 {
			r.log.Info("Default Deny enabled on Ingress")
			isIngressIsolated = true
		}
		if value == networking.PolicyTypeEgress && egressRulesCount == 0 {
			r.log.Info("Default Deny enabled on Egress")
			isEgressIsolated = true
		}
	}
	return isIngressIsolated, isEgressIsolated
}

func (r *PolicyEndpointsReconciler) updateeBPFMaps(ctx context.Context, podIdentifier string,
	ingressRules, egressRules []ebpf.EbpfFirewallRules) error {

	// Map Update should only happen once for those that share the same Map
	err := r.ebpfClient.UpdateEbpfMaps(podIdentifier, ingressRules, egressRules)
	if err != nil {
		r.log.Error(err, "Map update(s) failed for, ", "podIdentifier ", podIdentifier)
		return err
	}
	return nil
}

func (r *PolicyEndpointsReconciler) deriveTargetPodsForParentNP(ctx context.Context,
<<<<<<< HEAD
	policyEndpoint *policyk8sawsv1.PolicyEndpoint) ([]types.NamespacedName, map[string]bool, []types.NamespacedName) {
	var targetPods, podsToBeCleanedUp []types.NamespacedName
	podIdentifiers := make(map[string]bool)
	currentPE := &policyk8sawsv1.PolicyEndpoint{}

	r.log.Info("Parent NP resource:", "Name: ", policyEndpoint.Spec.PolicyRef.Name)
	parentPEList := r.derivePolicyEndpointsOfParentNP(ctx, policyEndpoint.Spec.PolicyRef.Name, policyEndpoint.Namespace)
	r.log.Info("Total PEs for Parent NP:", "Count: ", len(parentPEList))

=======
	parentNP, resourceNamespace, resourceName string) ([]types.NamespacedName, map[string]bool, []types.NamespacedName) {
	var targetPods, podsToBeCleanedUp, currentPods []types.NamespacedName
	podIdentifiers := make(map[string]bool)
	currentPE := &policyk8sawsv1.PolicyEndpoint{}

	r.log.Info("Parent NP resource:", "Name: ", parentNP)
	parentPEList := r.derivePolicyEndpointsOfParentNP(ctx, parentNP, resourceNamespace)
	r.log.Info("Total PEs for Parent NP:", "Count: ", len(parentPEList))

	policyEndpointIdentifier := utils.GetPolicyEndpointIdentifier(resourceName,
		resourceNamespace)
	// Gather the current set of pods (local to the node) that are configured with this policy rules.
	existingPods, podsPresent := r.policyEndpointSelectorMap.Load(policyEndpointIdentifier)
	if podsPresent {
		existingPodsSlice := existingPods.([]types.NamespacedName)
		for _, pods := range existingPodsSlice {
			currentPods = append(currentPods, pods)
			r.log.Info("Current pods for this slice : ", "Pod name", pods.Name, "Pod namespace", pods.Namespace)
		}
	}

	if len(parentPEList) == 0 {
		podsToBeCleanedUp = append(podsToBeCleanedUp, currentPods...)
		r.policyEndpointSelectorMap.Delete(policyEndpointIdentifier)
		r.log.Info("No PEs left: ", "number of pods to cleanup - ", len(podsToBeCleanedUp))
	}

>>>>>>> dfdb1ab2
	for _, policyEndpointResource := range parentPEList {
		r.log.Info("Derive PE Object ", "Name ", policyEndpointResource)
		peNamespacedName := types.NamespacedName{
			Name:      policyEndpointResource,
<<<<<<< HEAD
			Namespace: policyEndpoint.Namespace,
=======
			Namespace: resourceNamespace,
>>>>>>> dfdb1ab2
		}
		if err := r.k8sClient.Get(ctx, peNamespacedName, currentPE); err != nil {
			if apierrors.IsNotFound(err) {
				continue
			}
		}
		r.log.Info("Processing PE ", "Name ", policyEndpointResource)
<<<<<<< HEAD
		currentTargetPods, currentPodIdentifiers, currentPodsToBeCleanedUp := r.deriveTargetPods(ctx, currentPE, parentPEList)
		targetPods = append(targetPods, currentTargetPods...)
		podsToBeCleanedUp = append(podsToBeCleanedUp, currentPodsToBeCleanedUp...)
=======
		currentTargetPods, currentPodIdentifiers := r.deriveTargetPods(ctx, currentPE, parentPEList)
		r.log.Info("Adding to current targetPods", "Total pods: ", len(currentTargetPods))
		targetPods = append(targetPods, currentTargetPods...)
>>>>>>> dfdb1ab2
		for podIdentifier, _ := range currentPodIdentifiers {
			podIdentifiers[podIdentifier] = true
		}
	}
<<<<<<< HEAD
=======

	for _, policyEndpointResource := range parentPEList {
		policyEndpointIdentifier := utils.GetPolicyEndpointIdentifier(policyEndpointResource,
			resourceNamespace)
		if len(targetPods) > 0 {
			r.log.Info("Update target pods for PE Object ", "Name ", policyEndpointResource, " with Total pods: ", len(targetPods))
			r.policyEndpointSelectorMap.Store(policyEndpointIdentifier, targetPods)
		} else {
			r.log.Info("No more target pods so deleting the entry in PE selector map for ", "Name ", policyEndpointResource)
			r.policyEndpointSelectorMap.Delete(policyEndpointIdentifier)
		}

	}

	if len(currentPods) > 0 {
		podsToBeCleanedUp = r.getPodListToBeCleanedUp(currentPods, targetPods)
	}
>>>>>>> dfdb1ab2
	return targetPods, podIdentifiers, podsToBeCleanedUp
}

// Derives list of local pods the policy endpoint resource selects.
// Function returns list of target pods along with their unique identifiers. It also
// captures list of (any) existing pods against which this policy is no longer active.
func (r *PolicyEndpointsReconciler) deriveTargetPods(ctx context.Context,
<<<<<<< HEAD
	policyEndpoint *policyk8sawsv1.PolicyEndpoint, parentPEList []string) ([]types.NamespacedName, map[string]bool,
	[]types.NamespacedName) {
	var targetPods, podsToBeCleanedUp []types.NamespacedName
=======
	policyEndpoint *policyk8sawsv1.PolicyEndpoint, parentPEList []string) ([]types.NamespacedName, map[string]bool) {
	var targetPods []types.NamespacedName
>>>>>>> dfdb1ab2
	podIdentifiers := make(map[string]bool)

	// Pods are grouped by Host IP. Individual node agents will filter (local) pods
	// by the Host IP value.
	nodeIP := net.ParseIP(r.nodeIP)
	for _, pod := range policyEndpoint.Spec.PodSelectorEndpoints {
		if nodeIP.Equal(net.ParseIP(string(pod.HostIP))) {
			r.log.Info("Found a matching Pod: ", "name: ", pod.Name, "namespace: ", pod.Namespace)
			targetPods = append(targetPods, types.NamespacedName{Name: pod.Name, Namespace: pod.Namespace})
			podIdentifier := utils.GetPodIdentifier(pod.Name, pod.Namespace)
			podIdentifiers[podIdentifier] = true
			r.log.Info("Derived ", "Pod identifier: ", podIdentifier)
			r.updatePodIdentifierToPEMap(ctx, podIdentifier, parentPEList)
		}
	}
<<<<<<< HEAD

	if podsPresent && len(currentPods.([]types.NamespacedName)) > 0 {
		podsToBeCleanedUp = r.getPodListToBeCleanedUp(currentPods.([]types.NamespacedName), targetPods)
	}
=======
>>>>>>> dfdb1ab2

	return targetPods, podIdentifiers
}

func (r *PolicyEndpointsReconciler) getPodListToBeCleanedUp(oldPodSet []types.NamespacedName,
	newPodSet []types.NamespacedName) []types.NamespacedName {
	var podsToBeCleanedUp []types.NamespacedName

	for _, oldPod := range oldPodSet {
		activePod := false
		for _, newPod := range newPodSet {
			if oldPod == newPod {
				activePod = true
				break
			}
		}
		if !activePod {
			r.log.Info("Pod to cleanup: ", "name: ", oldPod.Name, "namespace: ", oldPod.Namespace)
			podsToBeCleanedUp = append(podsToBeCleanedUp, oldPod)
		}
	}
	return podsToBeCleanedUp
}

func (r *PolicyEndpointsReconciler) updatePodIdentifierToPEMap(ctx context.Context, podIdentifier string,
	parentPEList []string) {
	r.podIdentifierToPolicyEndpointMapMutex.Lock()
	defer r.podIdentifierToPolicyEndpointMapMutex.Unlock()
	var policyEndpoints []string

	r.log.Info("Current PE Count for Parent NP:", "Count: ", len(parentPEList))
	if currentPESet, ok := r.podIdentifierToPolicyEndpointMap.Load(podIdentifier); ok {
		policyEndpoints = currentPESet.([]string)
		for _, policyEndpointResourceName := range parentPEList {
			r.log.Info("PE for parent NP", "name", policyEndpointResourceName)
			addPEResource := true
			for _, pe := range currentPESet.([]string) {
				if pe == policyEndpointResourceName {
					//Nothing to do if this PE is already tracked against this podIdentifier
					addPEResource = false
					break
				}
			}
			if addPEResource {
				r.log.Info("Adding PE", "name", policyEndpointResourceName, "for podIdentifier", podIdentifier)
				policyEndpoints = append(policyEndpoints, policyEndpointResourceName)
			}
		}
	} else {
		policyEndpoints = append(policyEndpoints, parentPEList...)
	}
	r.podIdentifierToPolicyEndpointMap.Store(podIdentifier, policyEndpoints)
	return
}

func (r *PolicyEndpointsReconciler) deletePolicyEndpointFromPodIdentifierMap(ctx context.Context, podIdentifier string,
	policyEndpoint string) {
	r.podIdentifierToPolicyEndpointMapMutex.Lock()
	defer r.podIdentifierToPolicyEndpointMapMutex.Unlock()

	var currentPEList []string
	if policyEndpointList, ok := r.podIdentifierToPolicyEndpointMap.Load(podIdentifier); ok {
		for _, policyEndpointName := range policyEndpointList.([]string) {
			if policyEndpointName == policyEndpoint {
				continue
			}
			currentPEList = append(currentPEList, policyEndpointName)
		}
		r.podIdentifierToPolicyEndpointMap.Store(podIdentifier, currentPEList)
	}
}

func (r *PolicyEndpointsReconciler) addCatchAllEntry(ctx context.Context, firewallRules *[]ebpf.EbpfFirewallRules) {
	//Add allow-all entry to firewall rule set
	catchAllRule := policyk8sawsv1.EndpointInfo{
		CIDR: "0.0.0.0/0",
	}
	*firewallRules = append(*firewallRules,
		ebpf.EbpfFirewallRules{
			IPCidr: catchAllRule.CIDR,
			L4Info: catchAllRule.Ports,
		})

	return
}

// SetupWithManager sets up the controller with the Manager.
func (r *PolicyEndpointsReconciler) SetupWithManager(ctx context.Context, mgr ctrl.Manager) error {
	return ctrl.NewControllerManagedBy(mgr).
		For(&policyk8sawsv1.PolicyEndpoint{}).
		Complete(r)
}

func (r *PolicyEndpointsReconciler) derivePolicyEndpointsOfParentNP(ctx context.Context, parentNP, resourceNamespace string) []string {
	var parentPolicyEndpointList []string

	policyEndpointList := &policyk8sawsv1.PolicyEndpointList{}
	if err := r.k8sClient.List(ctx, policyEndpointList, &client.ListOptions{
		Namespace: resourceNamespace,
	}); err != nil {
		r.log.Info("Unable to list PolicyEndpoints", "err", err)
		return nil
	}

	for _, policyEndpoint := range policyEndpointList.Items {
		if policyEndpoint.Spec.PolicyRef.Name == parentNP {
			parentPolicyEndpointList = append(parentPolicyEndpointList, policyEndpoint.Name)
			r.log.Info("Found another PE resource for the parent NP", "name", policyEndpoint.Name)
		}
	}
	return parentPolicyEndpointList
}<|MERGE_RESOLUTION|>--- conflicted
+++ resolved
@@ -153,13 +153,6 @@
 
 	start := time.Now()
 
-<<<<<<< HEAD
-	// No need to fill this since we will cleanup all pods
-	podIdentifiers := make(map[string]bool)
-
-	if targetPods, ok := r.policyEndpointSelectorMap.Load(policyEndpointIdentifier); ok {
-		err := r.updatePolicyEnforcementStatusForPods(ctx, req.NamespacedName.Name, targetPods.([]types.NamespacedName), podIdentifiers)
-=======
 	// Get all podIdentifiers since we need to decide if pinpath has to be deleted on local node
 	parentNP := utils.GetParentNPNameFromPEName(req.NamespacedName.Name)
 	resourceName := req.NamespacedName.Name
@@ -186,7 +179,6 @@
 	if len(podsToBeCleanedUp) > 0 {
 		r.log.Info("Cleaning up current policy against below pods..")
 		err := r.updatePolicyEnforcementStatusForPods(ctx, req.NamespacedName.Name, podsToBeCleanedUp, podIdentifiers, true)
->>>>>>> dfdb1ab2
 		if err != nil {
 			r.log.Info("failed to clean up bpf probes for ", "policy endpoint ", req.NamespacedName.Name)
 			return err
@@ -199,11 +191,7 @@
 }
 
 func (r *PolicyEndpointsReconciler) updatePolicyEnforcementStatusForPods(ctx context.Context, policyEndpointName string,
-<<<<<<< HEAD
-	targetPods []types.NamespacedName, podIdentifiers map[string]bool) error {
-=======
 	targetPods []types.NamespacedName, podIdentifiers map[string]bool, isDeleteFlow bool) error {
->>>>>>> dfdb1ab2
 	var err error
 	// 1. If the pods are already deleted, we move on.
 	// 2. If the pods have another policy or policies active against them, we update the maps to purge the entries
@@ -223,11 +211,7 @@
 			deletePinPath = !found
 		}
 
-<<<<<<< HEAD
-		cleanupErr := r.cleanupeBPFProbes(ctx, targetPod, policyEndpointName, deletePinPath)
-=======
 		cleanupErr := r.cleanupeBPFProbes(ctx, targetPod, policyEndpointName, deletePinPath, isDeleteFlow)
->>>>>>> dfdb1ab2
 		if cleanupErr != nil {
 			r.log.Info("Cleanup/Update unsuccessful for Pod ", "Name: ", targetPod.Name, "Namespace: ", targetPod.Namespace)
 			err = errors.Join(err, cleanupErr)
@@ -245,13 +229,6 @@
 
 	// Identify pods local to the node. PolicyEndpoint resource will include `HostIP` field and
 	// network policy agent relies on it to filter local pods
-<<<<<<< HEAD
-	targetPods, podIdentifiers, podsToBeCleanedUp := r.deriveTargetPodsForParentNP(ctx, policyEndpoint)
-
-	// Check if we need to remove this policy against any existing pods against which this policy
-	// is currently active. podIdentifiers will have the pod identifiers of the targetPods from the derived PEs
-	err := r.updatePolicyEnforcementStatusForPods(ctx, policyEndpoint.Name, podsToBeCleanedUp, podIdentifiers)
-=======
 	parentNP := policyEndpoint.Spec.PolicyRef.Name
 	resourceNamespace := policyEndpoint.Namespace
 	resourceName := policyEndpoint.Name
@@ -260,7 +237,6 @@
 	// Check if we need to remove this policy against any existing pods against which this policy
 	// is currently active. podIdentifiers will have the pod identifiers of the targetPods from the derived PEs
 	err := r.updatePolicyEnforcementStatusForPods(ctx, policyEndpoint.Name, podsToBeCleanedUp, podIdentifiers, false)
->>>>>>> dfdb1ab2
 	if err != nil {
 		r.log.Error(err, "failed to update policy enforcement status for existing pods")
 		return err
@@ -332,11 +308,7 @@
 }
 
 func (r *PolicyEndpointsReconciler) cleanupeBPFProbes(ctx context.Context, targetPod types.NamespacedName,
-<<<<<<< HEAD
-	policyEndpoint string, deletePinPath bool) error {
-=======
 	policyEndpoint string, deletePinPath, isDeleteFlow bool) error {
->>>>>>> dfdb1ab2
 
 	var err error
 	var ingressRules, egressRules []ebpf.EbpfFirewallRules
@@ -351,11 +323,7 @@
 	// is the only PolicyEndpoint resource that applies to this pod. If not, just update the Ingress/Egress Map contents
 	if _, ok := r.podIdentifierToPolicyEndpointMap.Load(podIdentifier); ok {
 		ingressRules, egressRules, isIngressIsolated, isEgressIsolated, err = r.deriveIngressAndEgressFirewallRules(ctx, podIdentifier, targetPod.Namespace,
-<<<<<<< HEAD
-			policyEndpoint, true)
-=======
 			policyEndpoint, isDeleteFlow)
->>>>>>> dfdb1ab2
 		if err != nil {
 			r.log.Error(err, "Error Parsing policy Endpoint resource", "name ", policyEndpoint)
 			return err
@@ -498,17 +466,6 @@
 }
 
 func (r *PolicyEndpointsReconciler) deriveTargetPodsForParentNP(ctx context.Context,
-<<<<<<< HEAD
-	policyEndpoint *policyk8sawsv1.PolicyEndpoint) ([]types.NamespacedName, map[string]bool, []types.NamespacedName) {
-	var targetPods, podsToBeCleanedUp []types.NamespacedName
-	podIdentifiers := make(map[string]bool)
-	currentPE := &policyk8sawsv1.PolicyEndpoint{}
-
-	r.log.Info("Parent NP resource:", "Name: ", policyEndpoint.Spec.PolicyRef.Name)
-	parentPEList := r.derivePolicyEndpointsOfParentNP(ctx, policyEndpoint.Spec.PolicyRef.Name, policyEndpoint.Namespace)
-	r.log.Info("Total PEs for Parent NP:", "Count: ", len(parentPEList))
-
-=======
 	parentNP, resourceNamespace, resourceName string) ([]types.NamespacedName, map[string]bool, []types.NamespacedName) {
 	var targetPods, podsToBeCleanedUp, currentPods []types.NamespacedName
 	podIdentifiers := make(map[string]bool)
@@ -536,16 +493,11 @@
 		r.log.Info("No PEs left: ", "number of pods to cleanup - ", len(podsToBeCleanedUp))
 	}
 
->>>>>>> dfdb1ab2
 	for _, policyEndpointResource := range parentPEList {
 		r.log.Info("Derive PE Object ", "Name ", policyEndpointResource)
 		peNamespacedName := types.NamespacedName{
 			Name:      policyEndpointResource,
-<<<<<<< HEAD
-			Namespace: policyEndpoint.Namespace,
-=======
 			Namespace: resourceNamespace,
->>>>>>> dfdb1ab2
 		}
 		if err := r.k8sClient.Get(ctx, peNamespacedName, currentPE); err != nil {
 			if apierrors.IsNotFound(err) {
@@ -553,21 +505,13 @@
 			}
 		}
 		r.log.Info("Processing PE ", "Name ", policyEndpointResource)
-<<<<<<< HEAD
-		currentTargetPods, currentPodIdentifiers, currentPodsToBeCleanedUp := r.deriveTargetPods(ctx, currentPE, parentPEList)
-		targetPods = append(targetPods, currentTargetPods...)
-		podsToBeCleanedUp = append(podsToBeCleanedUp, currentPodsToBeCleanedUp...)
-=======
 		currentTargetPods, currentPodIdentifiers := r.deriveTargetPods(ctx, currentPE, parentPEList)
 		r.log.Info("Adding to current targetPods", "Total pods: ", len(currentTargetPods))
 		targetPods = append(targetPods, currentTargetPods...)
->>>>>>> dfdb1ab2
 		for podIdentifier, _ := range currentPodIdentifiers {
 			podIdentifiers[podIdentifier] = true
 		}
 	}
-<<<<<<< HEAD
-=======
 
 	for _, policyEndpointResource := range parentPEList {
 		policyEndpointIdentifier := utils.GetPolicyEndpointIdentifier(policyEndpointResource,
@@ -585,7 +529,6 @@
 	if len(currentPods) > 0 {
 		podsToBeCleanedUp = r.getPodListToBeCleanedUp(currentPods, targetPods)
 	}
->>>>>>> dfdb1ab2
 	return targetPods, podIdentifiers, podsToBeCleanedUp
 }
 
@@ -593,14 +536,8 @@
 // Function returns list of target pods along with their unique identifiers. It also
 // captures list of (any) existing pods against which this policy is no longer active.
 func (r *PolicyEndpointsReconciler) deriveTargetPods(ctx context.Context,
-<<<<<<< HEAD
-	policyEndpoint *policyk8sawsv1.PolicyEndpoint, parentPEList []string) ([]types.NamespacedName, map[string]bool,
-	[]types.NamespacedName) {
-	var targetPods, podsToBeCleanedUp []types.NamespacedName
-=======
 	policyEndpoint *policyk8sawsv1.PolicyEndpoint, parentPEList []string) ([]types.NamespacedName, map[string]bool) {
 	var targetPods []types.NamespacedName
->>>>>>> dfdb1ab2
 	podIdentifiers := make(map[string]bool)
 
 	// Pods are grouped by Host IP. Individual node agents will filter (local) pods
@@ -616,13 +553,6 @@
 			r.updatePodIdentifierToPEMap(ctx, podIdentifier, parentPEList)
 		}
 	}
-<<<<<<< HEAD
-
-	if podsPresent && len(currentPods.([]types.NamespacedName)) > 0 {
-		podsToBeCleanedUp = r.getPodListToBeCleanedUp(currentPods.([]types.NamespacedName), targetPods)
-	}
-=======
->>>>>>> dfdb1ab2
 
 	return targetPods, podIdentifiers
 }
