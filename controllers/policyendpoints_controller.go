/*
Copyright 2023.

Licensed under the Apache License, Version 2.0 (the "License");
you may not use this file except in compliance with the License.
You may obtain a copy of the License at

    http://www.apache.org/licenses/LICENSE-2.0

Unless required by applicable law or agreed to in writing, software
distributed under the License is distributed on an "AS IS" BASIS,
WITHOUT WARRANTIES OR CONDITIONS OF ANY KIND, either express or implied.
See the License for the specific language governing permissions and
limitations under the License.
*/

package controllers

import (
	"context"
	"errors"
	"net"
	"sync"
	"time"

	policyk8sawsv1 "github.com/aws/aws-network-policy-agent/api/v1alpha1"
	"github.com/aws/aws-network-policy-agent/pkg/ebpf"
	"github.com/aws/aws-network-policy-agent/pkg/utils"
	"github.com/aws/aws-network-policy-agent/pkg/utils/imds"
	"github.com/prometheus/client_golang/prometheus"
	apierrors "k8s.io/apimachinery/pkg/api/errors"
	"k8s.io/apimachinery/pkg/runtime"
	"k8s.io/apimachinery/pkg/types"
	ctrl "sigs.k8s.io/controller-runtime"
	"sigs.k8s.io/controller-runtime/pkg/client"

	"github.com/go-logr/logr"
	networking "k8s.io/api/networking/v1"
)

const (
	defaultLocalConntrackCacheCleanupPeriodInSeconds = 300
)

var (
	policySetupLatency = prometheus.NewSummaryVec(
		prometheus.SummaryOpts{
			Name: "awsnodeagent_policy_setup_latency_ms",
			Help: "policy configuration setup call latency in ms",
		},
		[]string{"name", "namespace"},
	)
	policyTearDownLatency = prometheus.NewSummaryVec(
		prometheus.SummaryOpts{
			Name: "awsnodeagent_policy_teardown_latency_ms",
			Help: "policy configuration teardown call latency in ms",
		},
		[]string{"name", "namespace"},
	)
	prometheusRegistered = false
)

func msSince(start time.Time) float64 {
	return float64(time.Since(start) / time.Millisecond)
}

func prometheusRegister() {
	if !prometheusRegistered {
		prometheus.MustRegister(policySetupLatency)
		prometheus.MustRegister(policyTearDownLatency)
		prometheusRegistered = true
	}
}

// NewPolicyEndpointsReconciler constructs new PolicyEndpointReconciler
func NewPolicyEndpointsReconciler(k8sClient client.Client, log logr.Logger,
	enablePolicyEventLogs, enableCloudWatchLogs bool, enableIPv6 bool, enableNetworkPolicy bool, conntrackTTL int, conntrackTableSize int) (*PolicyEndpointsReconciler, error) {
	r := &PolicyEndpointsReconciler{
		k8sClient: k8sClient,
		log:       log,
	}

	if !enableIPv6 {
		r.nodeIP, _ = imds.GetMetaData("local-ipv4")
	} else {
		r.nodeIP, _ = imds.GetMetaData("ipv6")
	}
	r.log.Info("ConntrackTTL", "cleanupPeriod", conntrackTTL)
	var err error
	if enableNetworkPolicy {
		r.ebpfClient, err = ebpf.NewBpfClient(&r.policyEndpointeBPFContext, r.nodeIP,
			enablePolicyEventLogs, enableCloudWatchLogs, enableIPv6, conntrackTTL, conntrackTableSize)

		// Start prometheus
		prometheusRegister()
	}
	return r, err
}

// PolicyEndpointsReconciler reconciles a PolicyEndpoints object
type PolicyEndpointsReconciler struct {
	k8sClient client.Client
	scheme    *runtime.Scheme
	//Primary IP of EC2 instance
	nodeIP string
	// Maps PolicyEndpoint resource to it's eBPF context
	policyEndpointeBPFContext sync.Map
	// Maps pod Identifier to list of PolicyEndpoint resources
	podIdentifierToPolicyEndpointMap sync.Map
	// Mutex for operations on PodIdentifierToPolicyEndpointMap
	podIdentifierToPolicyEndpointMapMutex sync.Mutex
	// Maps PolicyEndpoint resource with a list of local pods
	policyEndpointSelectorMap sync.Map
	// Maps a Network Policy to list of selected pod Identifiers
	networkPolicyToPodIdentifierMap sync.Map
	//BPF Client instance
	ebpfClient ebpf.BpfClient

	//Logger
	log logr.Logger
}

//+kubebuilder:rbac:groups=networking.k8s.aws,resources=policyendpoints,verbs=get;list;watch
//+kubebuilder:rbac:groups=networking.k8s.aws,resources=policyendpoints/status,verbs=get

func (r *PolicyEndpointsReconciler) Reconcile(ctx context.Context, req ctrl.Request) (ctrl.Result, error) {
	r.log.Info("Received a new reconcile request", "req", req)
	if err := r.reconcile(ctx, req); err != nil {
		r.log.Error(err, "Reconcile error")
		return ctrl.Result{}, err
	}
	return ctrl.Result{}, nil
}

func (r *PolicyEndpointsReconciler) reconcile(ctx context.Context, req ctrl.Request) error {
	policyEndpoint := &policyk8sawsv1.PolicyEndpoint{}
	if err := r.k8sClient.Get(ctx, req.NamespacedName, policyEndpoint); err != nil {
		if apierrors.IsNotFound(err) {
			return r.cleanUpPolicyEndpoint(ctx, req)
		}
		r.log.Error(err, "Unable to get policy endpoint spec", "policyendpoint", req.NamespacedName)
		return err
	}
	if !policyEndpoint.DeletionTimestamp.IsZero() {
		return r.cleanUpPolicyEndpoint(ctx, req)
	}
	return r.reconcilePolicyEndpoint(ctx, policyEndpoint)
}

func (r *PolicyEndpointsReconciler) cleanUpPolicyEndpoint(ctx context.Context, req ctrl.Request) error {
	r.log.Info("Clean Up PolicyEndpoint resources for", "name:", req.NamespacedName.Name)
	policyEndpointIdentifier := utils.GetPolicyEndpointIdentifier(req.NamespacedName.Name,
		req.NamespacedName.Namespace)

	start := time.Now()

	// Get all podIdentifiers since we need to decide if pinpath has to be deleted on local node
	parentNP := utils.GetParentNPNameFromPEName(req.NamespacedName.Name)
	resourceName := req.NamespacedName.Name
	resourceNamespace := req.NamespacedName.Namespace
	targetPods, podIdentifiers, podsToBeCleanedUp := r.deriveTargetPodsForParentNP(ctx, parentNP, resourceNamespace, resourceName)

	r.policyEndpointSelectorMap.Delete(policyEndpointIdentifier)

	r.log.Info("cleanUpPolicyEndpoint: ", "Pods to cleanup - ", len(podsToBeCleanedUp), "and Pods to be updated - ", len(targetPods))

	// targetPods are pods which would need map update
	if len(targetPods) > 0 {
		r.log.Info("Updating active pods...")
		err := r.updatePolicyEnforcementStatusForPods(ctx, req.NamespacedName.Name, targetPods, podIdentifiers, false)
		if err != nil {
			r.log.Info("failed to update bpf probes for ", "policy endpoint ", req.NamespacedName.Name)
			return err
		}
		duration := msSince(start)
		policyTearDownLatency.WithLabelValues(req.NamespacedName.Name, req.NamespacedName.Namespace).Observe(duration)
	}

	// podsToBeCleanedUp - pods which are no longer selected by this policy
	if len(podsToBeCleanedUp) > 0 {
		r.log.Info("Cleaning up current policy against below pods..")
		err := r.updatePolicyEnforcementStatusForPods(ctx, req.NamespacedName.Name, podsToBeCleanedUp, podIdentifiers, true)
		if err != nil {
			r.log.Info("failed to clean up bpf probes for ", "policy endpoint ", req.NamespacedName.Name)
			return err
		}
		duration := msSince(start)
		policyTearDownLatency.WithLabelValues(req.NamespacedName.Name, req.NamespacedName.Namespace).Observe(duration)
	}

	for _, podToBeCleanedUp := range podsToBeCleanedUp {
		podIdentifier := utils.GetPodIdentifier(podToBeCleanedUp.Name, podToBeCleanedUp.Namespace, r.log)
		//Delete this policyendpoint resource against the current PodIdentifier
		r.deletePolicyEndpointFromPodIdentifierMap(ctx, podIdentifier, req.NamespacedName.Name)
	}

	return nil
}

func (r *PolicyEndpointsReconciler) isProgFdShared(ctx context.Context, targetPodName string,
	targetPodNamespace string) bool {
	targetpodNamespacedName := utils.GetPodNamespacedName(targetPodName, targetPodNamespace)
	var foundSharedIngress bool
	var foundSharedEgress bool
	if targetProgFD, ok := r.ebpfClient.GetIngressPodToProgMap().Load(targetpodNamespacedName); ok {
		if currentList, ok := r.ebpfClient.GetIngressProgToPodsMap().Load(targetProgFD); ok {
			podsList, ok := currentList.(map[string]struct{})
			if ok && len(podsList) > 1 {
				foundSharedIngress = true
				r.log.Info("isProgFdShared", "Found shared ingress progFD for target: ", targetPodName, "progFD: ", targetProgFD)
			}
		}
	}

	if targetProgFD, ok := r.ebpfClient.GetEgressPodToProgMap().Load(targetpodNamespacedName); ok {
		if currentList, ok := r.ebpfClient.GetEgressProgToPodsMap().Load(targetProgFD); ok {
			podsList, ok := currentList.(map[string]struct{})
			if ok && len(podsList) > 1 {
				foundSharedEgress = true
				r.log.Info("isProgFdShared", "Found shared egress progFD for target: ", targetPodName, "progFD: ", targetProgFD)
			}
		}
	}
	return foundSharedIngress || foundSharedEgress
}

func (r *PolicyEndpointsReconciler) updatePolicyEnforcementStatusForPods(ctx context.Context, policyEndpointName string,
	targetPods []types.NamespacedName, podIdentifiers map[string]bool, isDeleteFlow bool) error {
	var err error
	// 1. If the pods are already deleted, we move on.
	// 2. If the pods have another policy or policies active against them, we update the maps to purge the entries
	//    introduced by the current policy.
	// 3. If there are no more active policies against this pod. Detach and delete the probes and
	//    corresponding BPF maps. We will also clean up eBPF pin paths under BPF FS.
	for _, targetPod := range targetPods {
		r.log.Info("Updating Pod: ", "Name: ", targetPod.Name, "Namespace: ", targetPod.Namespace)

		deletePinPath := true
		podIdentifier := utils.GetPodIdentifier(targetPod.Name, targetPod.Namespace, r.log)
		r.log.Info("Derived ", "Pod identifier to check if update is needed : ", podIdentifier)
		// check if ebpf progs are being shared by any other pods
		if progFdShared := r.isProgFdShared(ctx, targetPod.Name, targetPod.Namespace); progFdShared {
			r.log.Info("ProgFD pinpath ", "shared: ", progFdShared)
			deletePinPath = !progFdShared
		}

		cleanupErr := r.cleanupeBPFProbes(ctx, targetPod, policyEndpointName, deletePinPath, isDeleteFlow)
		if cleanupErr != nil {
			r.log.Info("Cleanup/Update unsuccessful for Pod ", "Name: ", targetPod.Name, "Namespace: ", targetPod.Namespace)
			err = errors.Join(err, cleanupErr)
			// we don't want to return an error right away but instead attempt to clean up all the pods
			// in the list before returning
		}
	}
	return err
}

func (r *PolicyEndpointsReconciler) reconcilePolicyEndpoint(ctx context.Context,
	policyEndpoint *policyk8sawsv1.PolicyEndpoint) error {
	r.log.Info("Processing Policy Endpoint  ", "Name: ", policyEndpoint.Name, "Namespace ", policyEndpoint.Namespace)
	start := time.Now()

	// Identify pods local to the node. PolicyEndpoint resource will include `HostIP` field and
	// network policy agent relies on it to filter local pods
	parentNP := policyEndpoint.Spec.PolicyRef.Name
	resourceNamespace := policyEndpoint.Namespace
	resourceName := policyEndpoint.Name
	targetPods, podIdentifiers, podsToBeCleanedUp := r.deriveTargetPodsForParentNP(ctx, parentNP, resourceNamespace, resourceName)

	// Check if we need to remove this policy against any existing pods against which this policy
	// is currently active. podIdentifiers will have the pod identifiers of the targetPods from the derived PEs
	err := r.updatePolicyEnforcementStatusForPods(ctx, policyEndpoint.Name, podsToBeCleanedUp, podIdentifiers, false)
	if err != nil {
		r.log.Error(err, "failed to update policy enforcement status for existing pods")
		return err
	}

	for podIdentifier, _ := range podIdentifiers {
		// Derive Ingress IPs from the PolicyEndpoint
		ingressRules, egressRules, isIngressIsolated, isEgressIsolated, err := r.deriveIngressAndEgressFirewallRules(ctx, podIdentifier,
			policyEndpoint.Namespace, policyEndpoint.Name, false)
		if err != nil {
			r.log.Error(err, "Error Parsing policy Endpoint resource", "name:", policyEndpoint.Name)
			return err
		}

		if len(ingressRules) == 0 && !isIngressIsolated {
			//Add allow-all entry to Ingress rule set
			r.log.Info("No Ingress rules and no ingress isolation - Appending catch all entry")
			r.addCatchAllEntry(ctx, &ingressRules)
		}

		if len(egressRules) == 0 && !isEgressIsolated {
			//Add allow-all entry to Egress rule set
			r.log.Info("No Egress rules and no egress isolation - Appending catch all entry")
			r.addCatchAllEntry(ctx, &egressRules)
		}

		// Setup/configure eBPF probes/maps for local pods
		err = r.configureeBPFProbes(ctx, podIdentifier, targetPods, ingressRules, egressRules)
		if err != nil {
			r.log.Info("Error configuring eBPF Probes ", "error: ", err)
		}
		duration := msSince(start)
		policySetupLatency.WithLabelValues(policyEndpoint.Name, policyEndpoint.Namespace).Observe(duration)
	}
	return nil
}

func (r *PolicyEndpointsReconciler) configureeBPFProbes(ctx context.Context, podIdentifier string,
	targetPods []types.NamespacedName, ingressRules, egressRules []ebpf.EbpfFirewallRules) error {
	var err error

	//Loop over target pods and setup/configure/update eBPF probes/maps
	for _, pod := range targetPods {
		r.log.Info("Processing Pod: ", "name:", pod.Name, "namespace:", pod.Namespace, "podIdentifier: ", podIdentifier)

		currentPodIdentifier := utils.GetPodIdentifier(pod.Name, pod.Namespace, r.log)
		if currentPodIdentifier != podIdentifier {
			r.log.Info("Target Pod doesn't belong to the current pod Identifier: ", "Name: ", pod.Name, "Pod ID: ", podIdentifier)
			continue
		}

		// Check if an eBPF probe is already attached on both ingress and egress direction(s) for this pod.
		// If yes, then skip probe attach flow for this pod and update the relevant map entries.
		isIngressProbeAttached, isEgressProbeAttached := r.ebpfClient.IsEBPFProbeAttached(pod.Name, pod.Namespace)
		err = r.ebpfClient.AttacheBPFProbes(pod, podIdentifier, !isIngressProbeAttached, !isEgressProbeAttached)
		if err != nil {
			r.log.Info("Attaching eBPF probe failed for", "pod", pod.Name, "namespace", pod.Namespace)
			return err
		}
		r.log.Info("Successfully attached required eBPF probes for", "pod:", pod.Name, "in namespace", pod.Namespace)
	}

	err = r.updateeBPFMaps(ctx, podIdentifier, ingressRules, egressRules)
	if err != nil {
		r.log.Error(err, "failed to update map ", "podIdentifier ", podIdentifier)
		return err
	}
	return nil
}

func (r *PolicyEndpointsReconciler) cleanupeBPFProbes(ctx context.Context, targetPod types.NamespacedName,
	policyEndpoint string, deletePinPath, isDeleteFlow bool) error {

	var err error
	var ingressRules, egressRules []ebpf.EbpfFirewallRules
	var isIngressIsolated, isEgressIsolated bool
	noActiveIngressPolicies, noActiveEgressPolicies := false, false

	podIdentifier := utils.GetPodIdentifier(targetPod.Name, targetPod.Namespace, r.log)

	// Detach eBPF probes attached to the local pods (if required). We should detach eBPF probes if this
	// is the only PolicyEndpoint resource that applies to this pod. If not, just update the Ingress/Egress Map contents
	if _, ok := r.podIdentifierToPolicyEndpointMap.Load(podIdentifier); ok {
		ingressRules, egressRules, isIngressIsolated, isEgressIsolated, err = r.deriveIngressAndEgressFirewallRules(ctx, podIdentifier, targetPod.Namespace,
			policyEndpoint, isDeleteFlow)
		if err != nil {
			r.log.Error(err, "Error Parsing policy Endpoint resource", "name ", policyEndpoint)
			return err
		}

		if len(ingressRules) == 0 && !isIngressIsolated {
			noActiveIngressPolicies = true
		}
		if len(egressRules) == 0 && !isEgressIsolated {
			noActiveEgressPolicies = true
		}

		// We only detach probes if there are no policyendpoint resources on both the
		// directions
		if noActiveIngressPolicies && noActiveEgressPolicies {
			err = r.ebpfClient.DetacheBPFProbes(targetPod, noActiveIngressPolicies, noActiveEgressPolicies, deletePinPath)
			if err != nil {
				r.log.Info("PolicyEndpoint cleanup unsuccessful", "Name: ", policyEndpoint)
				return err
			}
		} else {
			// We've additional PolicyEndpoint resources configured against this pod
			// Update the Maps and move on
			r.log.Info("Active policies against this pod. Skip Detaching probes and Update Maps... ")
			if noActiveIngressPolicies {
				// No active ingress rules for this pod, but we only should land here
				// if there are active egress rules. So, we need to add an allow-all entry to ingress rule set
				r.log.Info("No Ingress rules and no ingress isolation - Appending catch all entry")
				r.addCatchAllEntry(ctx, &ingressRules)
			}

			if noActiveEgressPolicies {
				// No active egress rules for this pod but we only should land here
				// if there are active ingress rules. So, we need to add an allow-all entry to egress rule set
				r.log.Info("No Egress rules and no egress isolation - Appending catch all entry")
				r.addCatchAllEntry(ctx, &egressRules)
			}

			err = r.updateeBPFMaps(ctx, podIdentifier, ingressRules, egressRules)
			if err != nil {
				r.log.Info("Map Update failed for ", "policyEndpoint: ")
				return err
			}
		}
	}
	return nil
}

func (r *PolicyEndpointsReconciler) deriveIngressAndEgressFirewallRules(ctx context.Context,
	podIdentifier string, resourceNamespace string, resourceName string, isDeleteFlow bool) ([]ebpf.EbpfFirewallRules, []ebpf.EbpfFirewallRules, bool, bool, error) {
	var ingressRules, egressRules []ebpf.EbpfFirewallRules
	isIngressIsolated, isEgressIsolated := false, false
	currentPE := &policyk8sawsv1.PolicyEndpoint{}

	if policyEndpointList, ok := r.podIdentifierToPolicyEndpointMap.Load(podIdentifier); ok {
		r.log.Info("Total number of PolicyEndpoint resources for", "podIdentifier ", podIdentifier, " are ", len(policyEndpointList.([]string)))
		for _, policyEndpointResource := range policyEndpointList.([]string) {
			peNamespacedName := types.NamespacedName{
				Name:      policyEndpointResource,
				Namespace: resourceNamespace,
			}

			if isDeleteFlow {
				deletedPEParentNPName := utils.GetParentNPNameFromPEName(resourceName)
				currentPEParentNPName := utils.GetParentNPNameFromPEName(policyEndpointResource)
				if deletedPEParentNPName == currentPEParentNPName {
					r.log.Info("PE belongs to same NP. Ignore and move on since it's a delete flow",
						"deletedPE", resourceName, "currentPE", policyEndpointResource)
					continue
				}
			}

			if err := r.k8sClient.Get(ctx, peNamespacedName, currentPE); err != nil {
				if apierrors.IsNotFound(err) {
					continue
				}
				return nil, nil, isIngressIsolated, isEgressIsolated, err
			}
			r.log.Info("Deriving Firewall rules for PolicyEndpoint:", "Name: ", currentPE.Name)

			for _, endPointInfo := range currentPE.Spec.Ingress {
				ingressRules = append(ingressRules,
					ebpf.EbpfFirewallRules{
						IPCidr: endPointInfo.CIDR,
						Except: endPointInfo.Except,
						L4Info: endPointInfo.Ports,
					})
			}

			for _, endPointInfo := range currentPE.Spec.Egress {
				egressRules = append(egressRules,
					ebpf.EbpfFirewallRules{
						IPCidr: endPointInfo.CIDR,
						Except: endPointInfo.Except,
						L4Info: endPointInfo.Ports,
					})
			}
			r.log.Info("Total no.of - ", "ingressRules", len(ingressRules), "egressRules", len(egressRules))
			ingressIsolated, egressIsolated := r.deriveDefaultPodIsolation(ctx, currentPE, len(ingressRules), len(egressRules))
			isIngressIsolated = isIngressIsolated || ingressIsolated
			isEgressIsolated = isEgressIsolated || egressIsolated
		}
	}
	if len(ingressRules) > 0 {
		isIngressIsolated = false
	}
	if len(egressRules) > 0 {
		isEgressIsolated = false
	}
	return ingressRules, egressRules, isIngressIsolated, isEgressIsolated, nil
}

func (r *PolicyEndpointsReconciler) deriveDefaultPodIsolation(ctx context.Context, policyEndpoint *policyk8sawsv1.PolicyEndpoint,
	ingressRulesCount, egressRulesCount int) (bool, bool) {
	isIngressIsolated, isEgressIsolated := false, false

	for _, value := range policyEndpoint.Spec.PodIsolation {
		if value == networking.PolicyTypeIngress && ingressRulesCount == 0 {
			r.log.Info("Default Deny enabled on Ingress")
			isIngressIsolated = true
		}
		if value == networking.PolicyTypeEgress && egressRulesCount == 0 {
			r.log.Info("Default Deny enabled on Egress")
			isEgressIsolated = true
		}
	}
	return isIngressIsolated, isEgressIsolated
}

func (r *PolicyEndpointsReconciler) updateeBPFMaps(ctx context.Context, podIdentifier string,
	ingressRules, egressRules []ebpf.EbpfFirewallRules) error {

	// Map Update should only happen once for those that share the same Map
	err := r.ebpfClient.UpdateEbpfMaps(podIdentifier, ingressRules, egressRules)
	if err != nil {
		r.log.Error(err, "Map update(s) failed for, ", "podIdentifier ", podIdentifier)
		return err
	}
	return nil
}

func (r *PolicyEndpointsReconciler) deriveTargetPodsForParentNP(ctx context.Context,
	parentNP, resourceNamespace, resourceName string) ([]types.NamespacedName, map[string]bool, []types.NamespacedName) {
	var targetPods, podsToBeCleanedUp, currentPods []types.NamespacedName
	var targetPodIdentifiers []string
	podIdentifiers := make(map[string]bool)
	currentPE := &policyk8sawsv1.PolicyEndpoint{}

	r.log.Info("Parent NP resource:", "Name: ", parentNP)
	parentPEList := r.derivePolicyEndpointsOfParentNP(ctx, parentNP, resourceNamespace)
	r.log.Info("Total PEs for Parent NP:", "Count: ", len(parentPEList))

	policyEndpointIdentifier := utils.GetPolicyEndpointIdentifier(resourceName,
		resourceNamespace)
	// Gather the current set of pods (local to the node) that are configured with this policy rules.
	existingPods, podsPresent := r.policyEndpointSelectorMap.Load(policyEndpointIdentifier)
	if podsPresent {
		existingPodsSlice := existingPods.([]types.NamespacedName)
		for _, pods := range existingPodsSlice {
			currentPods = append(currentPods, pods)
			r.log.Info("Current pods for this slice : ", "Pod name", pods.Name, "Pod namespace", pods.Namespace)
		}
	}

	if len(parentPEList) == 0 {
		podsToBeCleanedUp = append(podsToBeCleanedUp, currentPods...)
		r.policyEndpointSelectorMap.Delete(policyEndpointIdentifier)
		r.log.Info("No PEs left: ", "number of pods to cleanup - ", len(podsToBeCleanedUp))
	}

	for _, policyEndpointResource := range parentPEList {
		r.log.Info("Derive PE Object ", "Name ", policyEndpointResource)
		peNamespacedName := types.NamespacedName{
			Name:      policyEndpointResource,
			Namespace: resourceNamespace,
		}
		if err := r.k8sClient.Get(ctx, peNamespacedName, currentPE); err != nil {
			if apierrors.IsNotFound(err) {
				continue
			}
		}
		r.log.Info("Processing PE ", "Name ", policyEndpointResource)
		currentTargetPods, currentPodIdentifiers := r.deriveTargetPods(ctx, currentPE, parentPEList)
		r.log.Info("Adding to current targetPods", "Total pods: ", len(currentTargetPods))
		targetPods = append(targetPods, currentTargetPods...)
		for podIdentifier, _ := range currentPodIdentifiers {
			podIdentifiers[podIdentifier] = true
			targetPodIdentifiers = append(targetPodIdentifiers, podIdentifier)
		}
	}

	//Update active podIdentifiers selected by the current Network Policy
	stalePodIdentifiers := r.deriveStalePodIdentifiers(ctx, resourceName, targetPodIdentifiers)

	for _, policyEndpointResource := range parentPEList {
		policyEndpointIdentifier := utils.GetPolicyEndpointIdentifier(policyEndpointResource,
			resourceNamespace)
		if len(targetPods) > 0 {
			r.log.Info("Update target pods for PE Object ", "Name ", policyEndpointResource, " with Total pods: ", len(targetPods))
			r.policyEndpointSelectorMap.Store(policyEndpointIdentifier, targetPods)
		} else {
			r.log.Info("No more target pods so deleting the entry in PE selector map for ", "Name ", policyEndpointResource)
			r.policyEndpointSelectorMap.Delete(policyEndpointIdentifier)
		}
		for _, podIdentifier := range stalePodIdentifiers {
			r.deletePolicyEndpointFromPodIdentifierMap(ctx, podIdentifier, policyEndpointResource)
		}
	}

	//Update active podIdentifiers selected by the current Network Policy
	r.networkPolicyToPodIdentifierMap.Store(utils.GetParentNPNameFromPEName(resourceName), targetPodIdentifiers)

	if len(currentPods) > 0 {
		podsToBeCleanedUp = r.getPodListToBeCleanedUp(currentPods, targetPods, podIdentifiers)
	}
	return targetPods, podIdentifiers, podsToBeCleanedUp
}

// Derives list of local pods the policy endpoint resource selects.
// Function returns list of target pods along with their unique identifiers. It also
// captures list of (any) existing pods against which this policy is no longer active.
func (r *PolicyEndpointsReconciler) deriveTargetPods(ctx context.Context,
	policyEndpoint *policyk8sawsv1.PolicyEndpoint, parentPEList []string) ([]types.NamespacedName, map[string]bool) {
	var targetPods []types.NamespacedName
	podIdentifiers := make(map[string]bool)

	// Pods are grouped by Host IP. Individual node agents will filter (local) pods
	// by the Host IP value.
	nodeIP := net.ParseIP(r.nodeIP)
	for _, pod := range policyEndpoint.Spec.PodSelectorEndpoints {
		podIdentifier := utils.GetPodIdentifier(pod.Name, pod.Namespace, r.log)
		if nodeIP.Equal(net.ParseIP(string(pod.HostIP))) {
			r.log.Info("Found a matching Pod: ", "name: ", pod.Name, "namespace: ", pod.Namespace)
			targetPods = append(targetPods, types.NamespacedName{Name: pod.Name, Namespace: pod.Namespace})
			podIdentifiers[podIdentifier] = true
			r.log.Info("Derived ", "Pod identifier: ", podIdentifier)
		}
		r.updatePodIdentifierToPEMap(ctx, podIdentifier, parentPEList)
	}
	return targetPods, podIdentifiers
}

func (r *PolicyEndpointsReconciler) getPodListToBeCleanedUp(oldPodSet []types.NamespacedName,
	newPodSet []types.NamespacedName, podIdentifiers map[string]bool) []types.NamespacedName {
	var podsToBeCleanedUp []types.NamespacedName

	for _, oldPod := range oldPodSet {
		activePod := false
		oldPodIdentifier := utils.GetPodIdentifier(oldPod.Name, oldPod.Namespace, r.log)
		for _, newPod := range newPodSet {
			if oldPod == newPod {
				activePod = true
				break
			}
		}
<<<<<<< HEAD
=======
		// We want to clean up the pod and detach ebpf probes in two cases
		// 1. When pod is still running but pod is not an active pod against policy endpoint which implies policy endpoint is no longer applied to the podIdentifier
		// 2. When pod is deleted and is the last pod in the PodIdentifier
>>>>>>> 01b330ba
		if !activePod && !podIdentifiers[oldPodIdentifier] {
			r.log.Info("Pod to cleanup: ", "name: ", oldPod.Name, "namespace: ", oldPod.Namespace)
			podsToBeCleanedUp = append(podsToBeCleanedUp, oldPod)
			// When pod is deleted and this is not the last pod in podIdentifier, we are just updating the podName and progFD local caches
		} else if !activePod {
			r.log.Info("Pod not active. Deleting from progPod caches", "podName: ", oldPod.Name, "podNamespace: ", oldPod.Namespace)
			r.ebpfClient.DeletePodFromIngressProgPodCaches(oldPod.Name, oldPod.Namespace)
			r.ebpfClient.DeletePodFromEgressProgPodCaches(oldPod.Name, oldPod.Namespace)
		}
	}

	return podsToBeCleanedUp
}

func (r *PolicyEndpointsReconciler) updatePodIdentifierToPEMap(ctx context.Context, podIdentifier string,
	parentPEList []string) {
	r.podIdentifierToPolicyEndpointMapMutex.Lock()
	defer r.podIdentifierToPolicyEndpointMapMutex.Unlock()
	var policyEndpoints []string

	r.log.Info("Current PE Count for Parent NP:", "Count: ", len(parentPEList))
	if currentPESet, ok := r.podIdentifierToPolicyEndpointMap.Load(podIdentifier); ok {
		policyEndpoints = currentPESet.([]string)
		for _, policyEndpointResourceName := range parentPEList {
			r.log.Info("PE for parent NP", "name", policyEndpointResourceName)
			addPEResource := true
			for _, pe := range currentPESet.([]string) {
				if pe == policyEndpointResourceName {
					//Nothing to do if this PE is already tracked against this podIdentifier
					addPEResource = false
					break
				}
			}
			if addPEResource {
				r.log.Info("Adding PE", "name", policyEndpointResourceName, "for podIdentifier", podIdentifier)
				policyEndpoints = append(policyEndpoints, policyEndpointResourceName)
			}
		}
	} else {
		policyEndpoints = append(policyEndpoints, parentPEList...)
	}
	r.podIdentifierToPolicyEndpointMap.Store(podIdentifier, policyEndpoints)
	return
}

func (r *PolicyEndpointsReconciler) deriveStalePodIdentifiers(ctx context.Context, resourceName string,
	targetPodIdentifiers []string) []string {

	var stalePodIdentifiers []string
	if currentPodIdentifiers, ok := r.networkPolicyToPodIdentifierMap.Load(utils.GetParentNPNameFromPEName(resourceName)); ok {
		for _, podIdentifier := range currentPodIdentifiers.([]string) {
			r.log.Info("podIdentifier", "name", podIdentifier)
			stalePodIdentifier := true
			for _, pe := range targetPodIdentifiers {
				if pe == podIdentifier {
					//Nothing to do if this PE is already tracked against this podIdentifier
					stalePodIdentifier = false
					break
				}
			}
			if stalePodIdentifier {
				stalePodIdentifiers = append(stalePodIdentifiers, podIdentifier)
			}
		}
	}
	return stalePodIdentifiers
}

func (r *PolicyEndpointsReconciler) deletePolicyEndpointFromPodIdentifierMap(ctx context.Context, podIdentifier string,
	policyEndpoint string) {
	r.podIdentifierToPolicyEndpointMapMutex.Lock()
	defer r.podIdentifierToPolicyEndpointMapMutex.Unlock()
	var currentPEList []string
	if policyEndpointList, ok := r.podIdentifierToPolicyEndpointMap.Load(podIdentifier); ok {
		for _, policyEndpointName := range policyEndpointList.([]string) {
			if policyEndpointName == policyEndpoint {
				continue
			}
			currentPEList = append(currentPEList, policyEndpointName)
		}
		r.podIdentifierToPolicyEndpointMap.Store(podIdentifier, currentPEList)
	}
}

func (r *PolicyEndpointsReconciler) addCatchAllEntry(ctx context.Context, firewallRules *[]ebpf.EbpfFirewallRules) {
	//Add allow-all entry to firewall rule set
	catchAllRule := policyk8sawsv1.EndpointInfo{
		CIDR: "0.0.0.0/0",
	}
	*firewallRules = append(*firewallRules,
		ebpf.EbpfFirewallRules{
			IPCidr: catchAllRule.CIDR,
			L4Info: catchAllRule.Ports,
		})

	return
}

// SetupWithManager sets up the controller with the Manager.
func (r *PolicyEndpointsReconciler) SetupWithManager(ctx context.Context, mgr ctrl.Manager) error {
	return ctrl.NewControllerManagedBy(mgr).
		For(&policyk8sawsv1.PolicyEndpoint{}).
		Complete(r)
}

func (r *PolicyEndpointsReconciler) derivePolicyEndpointsOfParentNP(ctx context.Context, parentNP, resourceNamespace string) []string {
	var parentPolicyEndpointList []string

	policyEndpointList := &policyk8sawsv1.PolicyEndpointList{}
	if err := r.k8sClient.List(ctx, policyEndpointList, &client.ListOptions{
		Namespace: resourceNamespace,
	}); err != nil {
		r.log.Info("Unable to list PolicyEndpoints", "err", err)
		return nil
	}

	for _, policyEndpoint := range policyEndpointList.Items {
		if policyEndpoint.Spec.PolicyRef.Name == parentNP {
			parentPolicyEndpointList = append(parentPolicyEndpointList, policyEndpoint.Name)
			r.log.Info("Found another PE resource for the parent NP", "name", policyEndpoint.Name)
		}
	}
	return parentPolicyEndpointList
}

func (r *PolicyEndpointsReconciler) GeteBPFClient() ebpf.BpfClient {
	return r.ebpfClient
}

func (r *PolicyEndpointsReconciler) DeriveFireWallRulesPerPodIdentifier(podIdentifier string, podNamespace string) ([]ebpf.EbpfFirewallRules,
	[]ebpf.EbpfFirewallRules, error) {

	ingressRules, egressRules, isIngressIsolated, isEgressIsolated, err := r.deriveIngressAndEgressFirewallRules(context.Background(), podIdentifier,
		podNamespace, "", false)
	if err != nil {
		r.log.Error(err, "Error deriving firewall rules")
		return ingressRules, egressRules, nil
	}

	if len(ingressRules) == 0 && !isIngressIsolated {
		// No active ingress rules for this pod, but we only should land here
		// if there are active egress rules. So, we need to add an allow-all entry to ingress rule set
		r.log.Info("No Ingress rules and no ingress isolation - Appending catch all entry")
		r.addCatchAllEntry(context.Background(), &ingressRules)
	}

	if len(egressRules) == 0 && !isEgressIsolated {
		// No active egress rules for this pod but we only should land here
		// if there are active ingress rules. So, we need to add an allow-all entry to egress rule set
		r.log.Info("No Egress rules and no egress isolation - Appending catch all entry")
		r.addCatchAllEntry(context.Background(), &egressRules)
	}

	return ingressRules, egressRules, nil
}

func (r *PolicyEndpointsReconciler) ArePoliciesAvailableInLocalCache(podIdentifier string) bool {
	if policyEndpointList, ok := r.podIdentifierToPolicyEndpointMap.Load(podIdentifier); ok {
		if len(policyEndpointList.([]string)) > 0 {
			r.log.Info("Active policies available against", "podIdentifier", podIdentifier)
			return true
		}
	}
	return false
}<|MERGE_RESOLUTION|>--- conflicted
+++ resolved
@@ -610,12 +610,9 @@
 				break
 			}
 		}
-<<<<<<< HEAD
-=======
 		// We want to clean up the pod and detach ebpf probes in two cases
 		// 1. When pod is still running but pod is not an active pod against policy endpoint which implies policy endpoint is no longer applied to the podIdentifier
 		// 2. When pod is deleted and is the last pod in the PodIdentifier
->>>>>>> 01b330ba
 		if !activePod && !podIdentifiers[oldPodIdentifier] {
 			r.log.Info("Pod to cleanup: ", "name: ", oldPod.Name, "namespace: ", oldPod.Namespace)
 			podsToBeCleanedUp = append(podsToBeCleanedUp, oldPod)
