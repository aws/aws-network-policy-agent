--- conflicted
+++ resolved
@@ -522,11 +522,7 @@
 	defer r.podIdentifierToPolicyEndpointMapMutex.Unlock()
 	var policyEndpoints []string
 
-<<<<<<< HEAD
-	r.log.Info("Total PEs for Parent NP:", "Count: ", len(parentPEList))
-=======
 	r.log.Info("Current PE Count for Parent NP:", "Count: ", len(parentPEList))
->>>>>>> 415dbb73
 	if currentPESet, ok := r.podIdentifierToPolicyEndpointMap.Load(podIdentifier); ok {
 		policyEndpoints = currentPESet.([]string)
 		for _, policyEndpointResourceName := range parentPEList {
@@ -606,28 +602,5 @@
 			r.log.Info("Found another PE resource for the parent NP", "name", policyEndpoint.Name)
 		}
 	}
-<<<<<<< HEAD
-	return defaultLocalConntrackCacheCleanupPeriodInSeconds
-}
-
-func (r *PolicyEndpointsReconciler) derivePolicyEndpointsOfParentNP(ctx context.Context, parentNP, resourceNamespace string) []string {
-	var parentPolicyEndpointList []string
-
-	policyEndpointList := &policyk8sawsv1.PolicyEndpointList{}
-	if err := r.k8sClient.List(ctx, policyEndpointList, &client.ListOptions{
-		Namespace: resourceNamespace,
-	}); err != nil {
-		r.log.Info("Unable to list PolicyEndpoints", "err", err)
-		return nil
-	}
-
-	for _, policyEndpoint := range policyEndpointList.Items {
-		if policyEndpoint.Spec.PolicyRef.Name == parentNP {
-			parentPolicyEndpointList = append(parentPolicyEndpointList, policyEndpoint.Name)
-			r.log.Info("Found another PE resource for the parent NP", "name", policyEndpoint.Name)
-		}
-	}
-=======
->>>>>>> 415dbb73
 	return parentPolicyEndpointList
 }